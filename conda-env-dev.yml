--- conflicted
+++ resolved
@@ -1,18 +1,10 @@
 name: primo
 channels:
-<<<<<<< HEAD
-  - conda-forge
-=======
   - defaults
->>>>>>> 7da9fcc7
   - gurobi
 dependencies:
   - python ==3.12
   - pip
-<<<<<<< HEAD
-  - scip >=9.1.0
-=======
->>>>>>> 7da9fcc7
   - gurobi
   - pip:
     - -r requirements-dev.txt