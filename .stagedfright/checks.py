--- conflicted
+++ resolved
@@ -22,17 +22,12 @@
 
 MAP_PATH_EXPECTED_HARDCODED_DATA_COUNT = {
     "primo/data_parser/data_model.py": 8,
-<<<<<<< HEAD
-    "primo/data_parser/options_well_data.py": 11,
-    "primo/data_parser/tests/test_well_data_column_names.py": 14,
-    "primo/data_parser/tests/test_well_data_common_methods.py": 73,
-    "primo/data_parser/well_data.py": 7,
-=======
     "primo/data_parser/default_data.py": 41,
     "primo/data_parser/metric_data.py": 15,
+    "primo/data_parser/well_data.py": 7,
     "primo/data_parser/tests/test_metric_data.py": 50,
     "primo/data_parser/tests/test_well_data_column_names.py": 13,
->>>>>>> cb758530
+    "primo/data_parser/tests/test_well_data_common_methods.py": 73,
     "docs/conf.py": 4,
     "primo/opt_model/base_model.py": 15,
     "primo/opt_model/opt_model.py": 15,
