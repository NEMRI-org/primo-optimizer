#################################################################################
# PRIMO - The P&A Project Optimizer was produced under the Methane Emissions
# Reduction Program (MERP) and National Energy Technology Laboratory's (NETL)
# National Emissions Reduction Initiative (NEMRI).
#
# NOTICE. This Software was developed under funding from the U.S. Government
# and the U.S. Government consequently retains certain rights. As such, the
# U.S. Government has been granted for itself and others acting on its behalf
# a paid-up, nonexclusive, irrevocable, worldwide license in the Software to
# reproduce, distribute copies to the public, prepare derivative works, and
# perform publicly and display publicly, and to permit others to do so.
#################################################################################

# Standard libs
import logging
import os

# Installed libs
import numpy as np
import pandas as pd
import pytest

# User-defined libs
from primo.data_parser import ImpactMetrics, WellData, WellDataColumnNames

LOGGER = logging.getLogger(__name__)


INCOMPLETE_ROWS = {
    "API Well Number": [2, 3, 4, 5, 6],
    "x": [7, 8, 9, 10, 11],
    "y": [12, 13, 14, 15, 16],
    "Operator": [17, 18, 19, 20, 21],
    "Unknown Operator": [22, 23, 24, 25, 26],
    "Age": [27, 28, 29, 30, 31],
    "Depth": [32, 33, 34, 35, 36],
    "Leak": [37, 38, 39, 40, 41],
    "Violation": [42, 43, 44, 45, 46],
    "Incident": [47, 48, 49, 50, 51],
    "Compliance": [52, 53, 54, 55, 56],
    "Oil": [57, 58, 59, 60, 61],
    "Gas": [62, 63, 64, 65, 66],
    "Hospitals": [67, 68, 69, 70, 71],
    "Schools": [72, 73, 74, 75, 76],
    "Life Gas Fill": [77, 78, 79, 80, 81],
    "Life Oil Fill": [82, 83, 84, 85, 86],
    "Life Gas Remove": [87, 88, 89, 90, 91],
    "Life Oil Remove": [92, 93, 94, 95, 96],
}


# pylint: disable = missing-function-docstring, protected-access
# pylint: disable = unused-variable, no-member
@pytest.fixture(name="get_column_names", scope="function")
def get_column_names_fixture():
    """Returns well data from a csv file"""

    col_names = WellDataColumnNames(
        well_id="API Well Number",
        latitude="x",
        longitude="y",
        operator_name="Operator Name",
        age="Age [Years]",
        depth="Depth [ft]",
        leak="Leak [Yes/No]",
        compliance="Compliance [Yes/No]",
        violation="Violation [Yes/No]",
        incident="Incident [Yes/No]",
        ann_gas_production="Gas [Mcf/Year]",
        ann_oil_production="Oil [bbl/Year]",
        hospitals="Hospitals",
        schools="Schools",
        life_gas_production="Lifelong Gas [Mcf]",
        life_oil_production="Lifelong Oil [bbl]",
    )

    filename = os.path.join(
        os.path.dirname(os.path.realpath(__file__)),
        "random_well_data.csv",
    )

    return filename, col_names


def test_well_data(caplog, get_column_names):
    """Returns well data from a csv file"""

    filename, col_names = get_column_names
    wd = WellData(
        data=filename,
        column_names=col_names,
        fill_age=99,
        fill_depth=999,
        fill_life_gas_production=1.5,
        fill_life_oil_production=1.5,
        threshold_gas_production=2,
        threshold_oil_production=2,
        threshold_depth=2000,
    )

    # Well ID checks
    assert (
        f"Removed wells because {col_names.well_id} "
        f"information is not available for them."
    ) in caplog.text
    assert wd._removed_rows["well_id"] == INCOMPLETE_ROWS["API Well Number"]

    # Latitude checks
    assert (
        f"Removed wells because {col_names.latitude} "
        f"information is not available for them."
    ) in caplog.text
    assert wd._removed_rows["latitude"] == INCOMPLETE_ROWS["x"]

    # Longitude checks
    assert (
        f"Removed wells because {col_names.longitude} "
        f"information is not available for them."
    ) in caplog.text
    assert wd._removed_rows["longitude"] == INCOMPLETE_ROWS["y"]

    # Operator name checks
    assert (
        f"Removed wells because {col_names.operator_name} "
        f"information is not available for them."
    ) in caplog.text
    assert wd._removed_rows["operator_name"] == INCOMPLETE_ROWS["Operator"]

    assert (
        "Owner name for some wells is listed as unknown."
        "Treating these wells as if the owner name is not provided, "
        "so removing them from the dataset."
    ) in caplog.text
    assert wd._removed_rows["unknown_owner"] == INCOMPLETE_ROWS["Unknown Operator"]

    # Age checks
    assert "Found empty cells in column Age [Years]" in caplog.text
    assert (
        "Filling any empty cells in column Age [Years] with value 99."
    ) in caplog.text

    # Ensure that wells are not deleted because of missing age
    assert "age" not in wd._removed_rows
    for row in wd:
        if row in INCOMPLETE_ROWS["Age"]:
            assert wd.data.loc[row, "age_flag"] == 1
            assert wd.data.loc[row, col_names.age] == 99
        else:
            assert wd.data.loc[row, "age_flag"] == 0

    # Depth checks
    assert "Found empty cells in column Depth [ft]" in caplog.text
    assert (
        "Filling any empty cells in column Depth [ft] with value 999."
    ) in caplog.text

    # Ensure that wells are not deleted because of missing depth
    assert "depth" not in wd._removed_rows
    for row in wd:
        if row in INCOMPLETE_ROWS["Depth"]:
            assert wd.data.loc[row, "depth_flag"] == 1
            assert wd.data.loc[row, col_names.depth] == 999
        else:
            assert wd.data.loc[row, "depth_flag"] == 0

    # Filter volume checks
    assert (
        wd.data.loc[INCOMPLETE_ROWS["Life Gas Fill"], col_names.life_gas_production]
        == 1.5
    ).all()  # Check if the missing data is filled correctly
    assert (
        wd.data.loc[INCOMPLETE_ROWS["Life Oil Fill"], col_names.life_oil_production]
        == 1.5
    ).all()  # Check if the missing data is filled correctly
    assert wd._removed_rows["production_volume"] == (
        INCOMPLETE_ROWS["Life Gas Remove"] + INCOMPLETE_ROWS["Life Oil Remove"]
    )
    assert (
        "Some wells have been removed based on the lifelong production volume."
    ) in caplog.text

    # Threshold depth is specified, so the processing step categorizes wells as
    # shallow and deep
    assert isinstance(wd._well_types["shallow"], set)
    assert isinstance(wd._well_types["deep"], set)

    # Data needed to classify oil and gas wells is available
    assert isinstance(wd._well_types["oil"], set)
    assert isinstance(wd._well_types["gas"], set)

    # Warning on number of wells removed
    assert (
        "Preliminary processing removed 35 "
        "wells (11.67% wells in the input data set) because of missing "
        "information. To include these wells in the analysis, please provide the missing "
        "information. List of wells removed can be queried using the get_removed_wells "
        "and get_removed_wells_with_reason properties."
    ) in caplog.text

    new_column = np.ones(len(wd.data))
    badly_sized_column = np.ones(len(wd.data) - 1)
    with pytest.raises(AttributeError):
        wd.add_new_column_ordered("ones", "col_of_ones", badly_sized_column)


def test_no_warnings(caplog, get_column_names):
    """
    This function:
    1. Checks if no warnings are thrown if there are no issues with data.
    2. Passing the data as DataFrame instead of a file.
    3. No categorization is performed if the required data is not
        available.
    4. A warning is printed if the required input for filter production
        volume function is not available
    5. Raises an error if the Well API is not unique
    """
    filename, col_names = get_column_names

    # Doing this to avoid oil-gas classification
    col_names.ann_gas_production = None
    col_names.ann_oil_production = None
    col_names.life_gas_production = None
    col_names.life_oil_production = None

    wd_df = pd.read_csv(filename, usecols=col_names.values())
    # Removing 100 wells with incomplete data
    wd_df = wd_df.drop(index=list(range(100)))
    assert wd_df.shape[0] == 200

    wd = WellData(
        data=wd_df,
        column_names=col_names,
        fill_age=99,
        fill_depth=999,
        fill_life_gas_production=1.5,
        fill_life_oil_production=1.5,
        threshold_gas_production=2,
        threshold_oil_production=2,
    )

    # Check no warning messages related to empty are printed
    assert "Found empty cells in column" not in caplog.text
    assert (
        "information. To include these wells in the analysis, please provide the missing "
        "information. List of wells removed can be queried using the get_removed_wells "
        "and get_removed_wells_with_reason properties."
    ) not in caplog.text

    # Filter production volume is active, but the required data is not available
    # This should print a warning.
    assert (
        "Unable to filter wells based on production volume because both lifelong gas "
        "production [in Mcf] and lifelong oil production [in bbl] are missing in the "
        "input data. Please provide at least one of the columns via attributes "
        "life_gas_production and life_oil_production in the WellDataColumnNames object."
    ) in caplog.text

    # Categorization is not performed because data is not available
    assert wd._well_types["oil"] is None
    assert wd._well_types["gas"] is None
    assert wd._well_types["shallow"] is None
    assert wd._well_types["deep"] is None

    assert wd.get_gas_oil_wells is None
    assert (
        "Insufficient information for well categorization. Either specify "
        "well_type in the input data, or provide both ann_gas_production "
        "and ann_oil_production"
    ) in caplog.text

    assert wd.get_shallow_deep_wells is None
    assert (
        "Insufficient information for well categorization. Either specify "
        "well_type_by_depth in the input data, or specify threshold_depth "
        "while instantiating the WellData object."
    ) in caplog.text

    assert wd.get_fully_partitioned_data is None
    assert "Insufficient information for well categorization." in caplog.text

    # Raises an error if the Well API is not unique
    wd_df.loc[103, col_names.well_id] = wd_df.loc[102, col_names.well_id]
    with pytest.raises(
        ValueError,
        match="Well ID must be unique. Found multiple wells with the same Well ID.",
    ):
        wd = WellData(data=wd_df, column_names=col_names)


def test_age_depth_remove(caplog, get_column_names):
    """Tests the remove method for missing age and depth"""
    filename, col_names = get_column_names

    wd = WellData(
        data=filename,
        column_names=col_names,
        missing_age="remove",
        missing_depth="remove",
    )

    assert (
        f"Removed wells because {col_names.age} "
        f"information is not available for them."
    ) in caplog.text
    assert wd._removed_rows["age"] == INCOMPLETE_ROWS["Age"]

    assert (
        f"Removed wells because {col_names.depth} "
        f"information is not available for them."
    ) in caplog.text
    assert wd._removed_rows["depth"] == INCOMPLETE_ROWS["Depth"]


def test_age_depth_estimation(caplog, get_column_names):
    """Tests the estimate method for missing age and depth"""
    filename, col_names = get_column_names

    with pytest.raises(
        NotImplementedError,
        match="age estimation feature is not supported currently.",
    ):
        wd = WellData(
            data=filename,
            column_names=col_names,
            missing_age="estimate",
        )

    assert "Estimating the age of a well if it is missing." in caplog.text

    with pytest.raises(
        NotImplementedError,
        match="depth estimation feature is not supported currently.",
    ):
        wd = WellData(
            data=filename,
            column_names=col_names,
            missing_depth="estimate",
        )

    assert "Estimating the depth of a well if it is missing." in caplog.text


def test_both_production_type(
    get_column_names,
):
    filename, col_names = get_column_names
    # Add well types to the input data
    wd_df = pd.read_csv(filename, usecols=col_names.values())
    # Removing 100 wells with incomplete data
    wd_df = wd_df.drop(index=list(range(100))).reset_index()
    assert wd_df.shape[0] == 200

    # Initialize columns
    col_names.well_type = "Well Type"
    wd_df[col_names.well_type] = "OIL"
    # wd_df[col_names.ann_gas_production] = 10000000000

    for i in range(0, 100, 2):
        # Test if categorization is successful when well type
        # is both
        wd_df.loc[i, col_names.well_type] = "both"

    for i in range(1, 100, 2):
        # Test if categorization is successful when well type
        # is both
        wd_df.loc[i, col_names.well_type] = "oil"
    # Construct the WellData object
    wd = WellData(data=wd_df, column_names=col_names)

    gas_oil_wells = wd.get_gas_oil_wells
    assert isinstance(gas_oil_wells["oil"], WellData)
    assert gas_oil_wells["oil"].data.shape[0] == 179
    assert isinstance(gas_oil_wells["gas"], WellData)
    assert gas_oil_wells["gas"].data.shape[0] == 21
    assert len(gas_oil_wells) == 2


def test_well_partitioning(
    tmp_path, get_column_names
):  # pylint: disable=too-many-statements
    filename, col_names = get_column_names
    # Doing this to avoid oil-gas classification
    col_names.ann_gas_production = None
    col_names.ann_oil_production = None
    col_names.life_gas_production = None
    col_names.life_oil_production = None

    # Add well types to the input data
    wd_df = pd.read_csv(filename, usecols=col_names.values())
    # Removing 100 wells with incomplete data
    wd_df = wd_df.drop(index=list(range(100))).reset_index()
    assert wd_df.shape[0] == 200

    # Initialize columns
    col_names.well_type = "Well Type"
    col_names.well_type_by_depth = "Well Type by depth"
    wd_df[col_names.well_type] = "OIL"
    wd_df[col_names.well_type_by_depth] = "Deep"

    for i in range(100):
        wd_df.loc[i, col_names.well_type] = "Gas"

    for i in range(50):
        wd_df.loc[i, col_names.well_type_by_depth] = "Shallow"

    for i in range(100, 150):
        wd_df.loc[i, col_names.well_type_by_depth] = "Shallow"

    # Construct the WellData object
    wd = WellData(data=wd_df, column_names=col_names)

    assert wd._well_types["oil"] == set(range(100, 200))
    assert wd._well_types["gas"] == set(range(100))
    assert wd._well_types["shallow"] == set(range(50)).union(set(range(100, 150)))
    assert wd._well_types["deep"] == set(range(50, 100)).union(set(range(150, 200)))

    gas_oil_wells = wd.get_gas_oil_wells
    assert isinstance(gas_oil_wells["oil"], WellData)
    assert gas_oil_wells["oil"].data.shape[0] == 100
    assert isinstance(gas_oil_wells["gas"], WellData)
    assert gas_oil_wells["gas"].data.shape[0] == 100
    assert len(gas_oil_wells) == 2

    shallow_deep_wells = wd.get_shallow_deep_wells
    assert isinstance(shallow_deep_wells["shallow"], WellData)
    assert shallow_deep_wells["shallow"].data.shape[0] == 100
    assert isinstance(shallow_deep_wells["deep"], WellData)
    assert shallow_deep_wells["deep"].data.shape[0] == 100
    assert len(shallow_deep_wells) == 2

    full_partition_wells = wd.get_fully_partitioned_data
    assert len(full_partition_wells) == 4
    assert isinstance(full_partition_wells["deep_oil"], WellData)
    assert full_partition_wells["deep_oil"].data.shape[0] == 50
    assert list(full_partition_wells["deep_oil"].data.index) == list(range(150, 200))

    assert isinstance(full_partition_wells["shallow_oil"], WellData)
    assert full_partition_wells["shallow_oil"].data.shape[0] == 50
    assert list(full_partition_wells["shallow_oil"].data.index) == list(range(100, 150))

    assert isinstance(full_partition_wells["deep_gas"], WellData)
    assert full_partition_wells["deep_gas"].data.shape[0] == 50
    assert list(full_partition_wells["deep_gas"].data.index) == list(range(50, 100))

    assert isinstance(full_partition_wells["shallow_gas"], WellData)
    assert full_partition_wells["shallow_gas"].data.shape[0] == 50
    assert list(full_partition_wells["shallow_gas"].data.index) == list(range(50))

    # Write the data files to the temp directory
    deep_oil_file = str(tmp_path / "deep_oil.xlsx")
    full_partition_wells["deep_oil"].save_to_file(deep_oil_file)
    shallow_gas_file = str(tmp_path / "shallow_gas.csv")
    full_partition_wells["shallow_gas"].save_to_file(shallow_gas_file)

    assert os.path.exists(deep_oil_file)
    assert os.path.exists(shallow_gas_file)

    deep_gas_file = str(tmp_path / "deep_gas.foo")
    with pytest.raises(ValueError, match="Format .foo is not supported."):
        full_partition_wells["deep_gas"].save_to_file(deep_gas_file)

    # Check unrecognized well-type errors
    wd_df.loc[0, col_names.well_type] = "Foo"
    with pytest.raises(
        ValueError,
        match=(
            "Well-type must be either oil or gas or both. Received " "Foo in row 0."
        ),
    ):
        wd = WellData(data=wd_df, column_names=col_names)

    wd_df.loc[0, col_names.well_type] = "gas"
    wd_df.loc[0, col_names.well_type_by_depth] = "Foo"
    with pytest.raises(
        ValueError,
        match=(
            "Well-type by depth must be either shallow or deep. Received "
            "Foo in row 0."
        ),
    ):
        wd = WellData(data=wd_df, column_names=col_names)


def test_compute_priority_scores(
    caplog, get_column_names
):  # pylint: disable=too-many-statements
    filename, col_names = get_column_names
    im_metrics = ImpactMetrics()
    im_metrics.set_weight(
        primary_metrics={
            "ch4_emissions": 30,
            "dac_impact": 5,
            "sensitive_receptors": 20,
            "ann_production_volume": 20,
            "well_age": 15,
            "well_count": 10,
        },
        submetrics={
            "ch4_emissions": {
                "leak": 40,
                "compliance": 30,
                "violation": 20,
                "incident": 10,
            },
            "dac_impact": {
                "fed_dac": 100,
            },
            "sensitive_receptors": {
                "schools": 50,
                "hospitals": 50,
            },
            "ann_production_volume": {
                "ann_gas_production": 50,
                "ann_oil_production": 50,
            },
        },
    )
    wd = WellData(
        data=filename,
        column_names=col_names,
        fill_age=99,
        fill_depth=999,
        fill_life_gas_production=1.5,
        fill_life_oil_production=1.5,
        threshold_gas_production=2,
        threshold_oil_production=2,
        impact_metrics=im_metrics,
    )

    wd.compute_priority_scores()

    # Check warning messages
    assert f"Found empty cells in column {col_names.leak}" in caplog.text
    assert (
        f"Filling any empty cells in column {col_names.leak} with value False."
        in caplog.text
    )

    assert f"Found empty cells in column {col_names.compliance}" in caplog.text
    assert (
        f"Filling any empty cells in column {col_names.compliance} with value True."
        in caplog.text
    )

    assert f"Found empty cells in column {col_names.violation}" in caplog.text
    assert (
        f"Filling any empty cells in column {col_names.violation} with value False."
        in caplog.text
    )

    assert f"Found empty cells in column {col_names.incident}" in caplog.text
    assert (
        f"Filling any empty cells in column {col_names.incident} with value False."
        in caplog.text
    )

    assert f"Found empty cells in column {col_names.hospitals}" in caplog.text
    assert (
        f"Filling any empty cells in column {col_names.hospitals} with value 0."
        in caplog.text
    )

    assert f"Found empty cells in column {col_names.schools}" in caplog.text
    assert (
        f"Filling any empty cells in column {col_names.schools} with value 0."
        in caplog.text
    )

    # Annual gas and oil production data has been filled in the preliminary step
    assert f"Found empty cells in column {col_names.ann_gas_production}" in caplog.text
    assert f"Found empty cells in column {col_names.ann_oil_production}" in caplog.text
    assert (
        f"Filling any empty cells in column {col_names.ann_gas_production} "
        f"with value 0.0"
    ) in caplog.text
    assert (
        f"Filling any empty cells in column {col_names.ann_oil_production} "
        f"with value 0.0"
    ) in caplog.text

    # All cells in the leak column must be zero
    assert (wd.data[im_metrics.leak.score_col_name] == 0).all()

    # Compliance has inverse priority. Check if the score is calculated correctly
    compliant_row = 289  # Row that has a compliant well
    non_compliant_row = 290  # Row that has a non-compliant well
    assert np.isclose(
        wd.data.loc[compliant_row, im_metrics.compliance.score_col_name],
        0,
    )
    assert np.isclose(
        wd.data.loc[non_compliant_row, im_metrics.compliance.score_col_name],
        9.0,
    )

    # Violation is proportional to priority.
    # Check if the score is calculated correctly
    violation_row = 274  # Row that has a well that is in violation
    non_violation_row = 275  # Row that has a well that is not in violation
    assert np.isclose(
        wd.data.loc[violation_row, im_metrics.violation.score_col_name],
        6.0,
    )
    assert np.isclose(
        wd.data.loc[non_violation_row, im_metrics.violation.score_col_name],
        0,
    )

    # Num. Hospitals are proportional to priority
    hospital_row = 296
    assert np.isclose(
        wd.data.loc[hospital_row, im_metrics.hospitals.score_col_name],
        ((4 - 0) / (6 - 0)) * im_metrics.hospitals.effective_weight,
    )

    # Num. Schools are proportional to priority
    school_row = 297
    assert np.isclose(
        wd.data.loc[school_row, im_metrics.schools.score_col_name],
        ((3 - 0) / (6 - 0)) * im_metrics.schools.effective_weight,
    )

    # Annual gas and oil production volumes have inverse priority
    oil_production_row = 300
    gas_production_row = 301
    assert np.isclose(
        wd.data.loc[gas_production_row, im_metrics.ann_gas_production.score_col_name],
        ((981.6 - 63.01) / 981.6) * im_metrics.ann_gas_production.effective_weight,
    )
    assert np.isclose(
        wd.data.loc[oil_production_row, im_metrics.ann_oil_production.score_col_name],
        ((998.22 - 511.4) / 998.22) * im_metrics.ann_oil_production.effective_weight,
    )

<<<<<<< HEAD
    # Test errors thrown by the method with efficiency refactoring,
    # the priority score is added as an attribute to the well column name object
=======
    # Test errors thrown by the method
    # with efficiency refactoring, the priority score is
    # added as an attribute to the well column name object
>>>>>>> ec35d8e6
    wd_df = pd.read_csv(
        filename, usecols=[col for col in col_names.values() if "Priority" not in col]
    )

    # Set a non-numeric value
    wd_df[col_names.hospitals] = wd_df[col_names.hospitals].astype("object")
    wd_df.loc[250, col_names.hospitals] = "NULL"
    # we now add the priority score column to the object when we compute
    col_names.priority_score = None

    with pytest.raises(
        ValueError,
        match=(
            f"Unable to compute scores for metric {im_metrics.hospitals.name}/"
            f"{im_metrics.hospitals.full_name},  because the column "
            f"{im_metrics.hospitals.data_col_name} "
            f"contains non-numeric values in rows \\[250\\]."
        ),
    ):
        wd = WellData(data=wd_df, column_names=col_names, impact_metrics=im_metrics)
        wd.compute_priority_scores()

    # Error raised when the data for an unsupported metric is missing
    im_metrics.register_new_metric("my_metric", 5, "My Custom Metric")
    im_metrics.dac_impact.weight = 0
    im_metrics.fed_dac.weight = 0

    wd_df = pd.read_csv(
        filename, usecols=[col for col in col_names.values() if "Priority" not in col]
    )
    # have to reset the column added by computing the priority score
    col_names.priority_score = None
    with pytest.raises(
        ValueError,
        match=(
            "data_col_name attribute for metric my_metric/My Custom Metric "
            "is not provided."
        ),
    ):
        wd = WellData(data=wd_df, column_names=col_names, impact_metrics=im_metrics)
        wd.compute_priority_scores()<|MERGE_RESOLUTION|>--- conflicted
+++ resolved
@@ -632,14 +632,9 @@
         ((998.22 - 511.4) / 998.22) * im_metrics.ann_oil_production.effective_weight,
     )
 
-<<<<<<< HEAD
-    # Test errors thrown by the method with efficiency refactoring,
-    # the priority score is added as an attribute to the well column name object
-=======
     # Test errors thrown by the method
     # with efficiency refactoring, the priority score is
     # added as an attribute to the well column name object
->>>>>>> ec35d8e6
     wd_df = pd.read_csv(
         filename, usecols=[col for col in col_names.values() if "Priority" not in col]
     )
