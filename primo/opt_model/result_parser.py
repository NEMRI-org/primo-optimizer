--- conflicted
+++ resolved
@@ -1,4 +1,3 @@
-<<<<<<< HEAD
 #################################################################################
 # PRIMO - The P&A Project Optimizer was produced under the Methane Emissions
 # Reduction Program (MERP) and National Energy Technology Laboratory's (NETL)
@@ -200,6 +199,13 @@
         return self._col_names
 
     @property
+    def essential_cols(self):
+        """
+        Returns the minimal essential/necessary cols associated with a project
+        """
+        return self._essential_cols
+
+    @property
     def num_unique_owners(self):
         """
         Returns the number of well owners for a project
@@ -309,14 +315,15 @@
         # for now include a pointer to well data, so that I have column names
         self.wd = wd
         self.projects = {}
+        self.clusters_dict = clusters_dict
 
         index = 1
-        for cluster, wells in clusters_dict.items():
-            self.projects[index] = Project(
+        for cluster, wells in self.clusters_dict.items():
+            self.projects[cluster] = Project(
                 wd=wd,
                 index=wells,
                 plugging_cost=plugging_cost[cluster],
-                project_id=index,
+                project_id=cluster,
             )
             index += 1
 
@@ -473,10 +480,10 @@
         # TODO What to do with single well projects
 
         project_column = [project.project_id for _, project in self.projects.items()]
-
+        first_key = list(self.projects.keys())[0]
         names_attributes = [
             attribute_name
-            for attribute_name in dir(self.projects[1])
+            for attribute_name in dir(self.projects[first_key])
             if "eff_score" in attribute_name
         ]
 
@@ -490,7 +497,7 @@
             for attr in names_attributes
         ]
 
-        if self.projects[1].accessibility_score is not None:
+        if self.projects[first_key].accessibility_score is not None:
             # accessibility score
             total_weights, accessibility_data = map(
                 list,
@@ -541,7 +548,8 @@
         campaign_category : str
             The label for the category of the campaign (e.g., "oil", "gas")
         """
-        col_names = self.projects[1].col_names
+        first_key = list(self.projects.keys())[0]
+        col_names = self.projects[first_key].col_names
         # the priority score must have been previously computed
         assert hasattr(col_names, "priority_score")
         columns_to_export = [
@@ -773,782 +781,4 @@
     excel_writer = pd.ExcelWriter(output_file_path, engine="xlsxwriter")
     for idx, campaign in enumerate(campaigns):
         campaign.export_data(excel_writer, campaign_categories[idx])
-    excel_writer.close()
-=======
-#################################################################################
-# PRIMO - The P&A Project Optimizer was produced under the Methane Emissions
-# Reduction Program (MERP) and National Energy Technology Laboratory's (NETL)
-# National Emissions Reduction Initiative (NEMRI).
-#
-# NOTICE. This Software was developed under funding from the U.S. Government
-# and the U.S. Government consequently retains certain rights. As such, the
-# U.S. Government has been granted for itself and others acting on its behalf
-# a paid-up, nonexclusive, irrevocable, worldwide license in the Software to
-# reproduce, distribute copies to the public, prepare derivative works, and
-# perform publicly and display publicly, and to permit others to do so.
-#################################################################################
-
-# Standard libs
-import logging
-import sys
-from typing import List, Union
-
-# Installed libs
-import matplotlib.pyplot as plt
-import numpy as np
-import pandas as pd
-
-# User-defined libs
-from primo.data_parser import EfficiencyMetrics, WellData
-from primo.utils.geo_utils import get_distance
-from primo.utils.kpi_utils import calculate_average, calculate_range
-
-LOGGER = logging.getLogger(__name__)
-
-
-class Project:
-    """
-    Class for storing optimal projects
-    """
-
-    def __init__(
-        self, wd: WellData, index: list, plugging_cost: float, project_id: int
-    ):
-        """
-        Constructs an object for storing optimal project results
-        Parameters
-        ----------
-        wd : WellData
-            A WellData object
-
-        index : list
-            List of indices/rows/wells belonging to the cluster/group
-
-        plugging_cost : float
-            Cost of plugging
-
-        project_id : int
-            Project id
-        """
-        # Motivation for storing the entire DataFrame: After the problem is solved
-        # it is desired to display/highlight flagged wells for which the information
-        # was not available, and the missing data was filled. Having the entire
-        # DataFrame allows ease of access to flagged wells (columns containing _flag)
-        self.well_data = wd._construct_sub_data(index)
-        self._col_names = self.well_data._col_names
-        col_names = self._col_names
-        self.project_id = project_id
-
-        # Must display essential columns while printing a DataFrame
-        self._essential_cols = [
-            col_names.well_id,
-            col_names.operator_name,
-            col_names.latitude,
-            col_names.longitude,
-            col_names.age,
-            col_names.depth,
-            col_names.priority_score,
-        ]
-        self._priority_score_cols = wd.get_priority_score_columns
-        self._flag_cols = wd.get_flag_columns
-        self.num_wells = len(index)
-        # Optimization problem uses million USD. Convert it to USD
-        self.plugging_cost = plugging_cost * 1e6
-        self.efficiency_score = 0
-        accessibility_column_attr = ["elevation_delta", "dist_to_road"]
-        self.accessibility_attr = [
-            attribute
-            for attribute in accessibility_column_attr
-            if hasattr(col_names, attribute)
-        ]
-
-    def __iter__(self):
-        return iter(self.well_data.data.index)
-
-    def __str__(self) -> str:
-        msg = (
-            f"Number of wells in project {self.project_id}\t\t: {self.num_wells}\n"
-            f"Estimated Project Cost\t\t\t: ${round(self.plugging_cost)}\n"
-            f"Impact Score [0-100]\t\t\t: {self.impact_score:.2f}\n"
-            f"Efficiency Score [0-100]\t\t: {self.efficiency_score:.2f}\n"
-        )
-        return msg
-
-    def _check_column_exists(self, col_name):
-        """
-        Checks if a column exists
-        """
-        if col_name is None:
-            raise ValueError(f"The column is not in the welldatacolumns class")
-
-    @property
-    def num_wells_near_hospitals(self):
-        """Returns number of wells that are near hospitals"""
-        col_name = self._col_names.hospitals
-        self._check_column_exists(col_name)
-        return len(self.well_data[self.well_data[col_name] > 0].index)
-
-    @property
-    def num_wells_near_schools(self):
-        """Returns number of wells that are near schools"""
-        col_name = self._col_names.schools
-        self._check_column_exists(col_name)
-        return len(self.well_data[self.well_data[col_name] > 0].index)
-
-    @property
-    def average_age(self):
-        """
-        Returns average age of the wells in the project
-        """
-        return self.well_data[self._col_names.age].mean()
-
-    @property
-    def age_range(self):
-        """
-        Returns the range of the age of the project
-        """
-        return (
-            self.well_data[self._col_names.age].max()
-            - self.well_data[self._col_names.age].min()
-        )
-
-    @property
-    def average_depth(self):
-        """
-        Returns the average depth of the project
-        """
-        return self.well_data[self._col_names.depth].mean()
-
-    @property
-    def depth_range(self):
-        """
-        Returns the range of the depth of the project
-        """
-        return (
-            self.well_data[self._col_names.depth].max()
-            - self.well_data[self._col_names.depth].min()
-        )
-
-    @property
-    def avg_elevation_delta(self):
-        """
-        Returns the average elevation delta of the project
-        """
-        col_name = self._col_names.elevation_delta
-        self._check_column_exists(col_name)
-        return calculate_average(
-            self.well_data.data,
-            self._col_names.elevation_delta,
-            estimation_method="yes",
-        )
-
-    @property
-    def centroid(self):
-        """
-        Returns the centroid of the project
-        """
-        return tuple(
-            np.round(
-                np.mean(
-                    self.well_data.data[
-                        [self._col_names.latitude, self._col_names.longitude]
-                    ].values,
-                    axis=0,
-                ),
-                6,
-            )
-        )
-
-    @property
-    def avg_dist_to_road(self):
-        """
-        Returns the average distance to road for a project
-        """
-        col_name = self._col_names.dist_to_road
-        self._check_column_exists(col_name)
-        return calculate_average(self.well_data.data, self._col_names.dist_to_road)
-
-    @property
-    def num_unique_owners(self):
-        """
-        Returns the number of well owners for a project
-        """
-        col_name = self._col_names.operator_name
-        self._check_column_exists(col_name)
-        return len(set(self.well_data[col_name].values))
-
-    @property
-    def impact_score(self):
-        """
-        Returns the average priority score for the project
-        """
-        if not hasattr(self._col_names, "priority_score"):
-            raise AttributeError(
-                "The priority score has not been computed for the Well Data"
-            )
-        return self.well_data[self._col_names.priority_score].mean()
-
-    @property
-    def accessibility_score(self):
-        """
-        Returns the accessibility score and the total weight of the accessibility score for a project
-        """
-        names_attributes = [
-            attribute_name
-            for attribute_name in dir(self)
-            if "eff_score" in attribute_name
-        ]
-        names_attributes_accessibility = [
-            efficiency_score_name
-            for efficiency_score_name in names_attributes
-            if any(
-                [
-                    accessibility_score_name in efficiency_score_name
-                    for accessibility_score_name in self.accessibility_attr
-                ]
-            )
-        ]
-        if len(names_attributes_accessibility) == 0:
-            return None
-        total_weight = sum(
-            int(name.split("_0_")[-1]) for name in names_attributes_accessibility
-        )
-        return total_weight, sum(
-            getattr(self, attribute) for attribute in names_attributes_accessibility
-        )
-
-    def get_max_val_col(self, col_name) -> float:
-        """
-        Returns the maximum value of a column
-
-        Parameters
-        ----------
-        col_name : str
-            column name
-
-        Returns
-        -------
-        float
-            the maximum value of the column
-
-        """
-        return self.well_data[col_name].max()
-
-    def update_efficiency_score(self, value: Union[int, float]):
-        """
-        Updates the efficiency score of a project
-
-        Parameters
-        ----------
-        value : Union[int, float]
-            The value to update the efficiency score with
-        """
-        if len(self.well_data) == 1:
-            return
-        self.efficiency_score += value
-
-    def get_well_info_dataframe(self):
-        """
-        Returns the data frame to display in the notebook
-        """
-        return self.well_data[self._essential_cols]
-
-
-class Campaign:
-    """
-    Represents an optimal campaign that consists of multiple projects.
-    """
-
-    def __init__(self, wd: WellData, clusters_dict: dict, plugging_cost: dict):
-        """
-        Represents an optimal campaign that consists of multiple projects.
-
-        Parameters
-        ----------
-        wd : WellData
-            WellData object
-
-        clusters_dict : dict
-            A dictionary where keys are cluster numbers and values
-            are list of wells for each cluster.
-
-        plugging_cost : dict
-            A dictionary where keys are cluster numbers and values
-            are plugging cost for that cluster
-        """
-        # for now include a pointer to well data, so that I have column names
-        self.wd = wd
-        self.projects = {}
-        self.clusters_dict = clusters_dict
-
-        index = 1
-        for cluster, wells in self.clusters_dict.items():
-            self.projects[cluster] = Project(
-                wd=wd,
-                index=wells,
-                plugging_cost=plugging_cost[cluster],
-                project_id=cluster,
-            )
-            index += 1
-
-        self.num_projects = len(self.projects)
-        self.efficiency_calculator = EfficiencyCalculator(self)
-
-    def __str__(self) -> str:
-        msg = (
-            f"The optimal campaign has {self.num_projects} projects.\n"
-            f"The total cost of the campaign is ${round(self.total_plugging_cost)}\n\n"
-        )
-        for id, project in self.projects.items():
-            msg += str(project)
-            msg += "\n"
-
-        return msg
-
-    @property
-    def total_plugging_cost(self):
-        """
-        Returns the total plugging cost of the campaign
-        """
-        return sum([project.plugging_cost for _, project in self.projects.items()])
-
-    def get_max_value_across_all_projects(self, attribute: str) -> Union[float, int]:
-        """
-        Returns the max value for an attribute across projects
-
-        Parameters
-        ----------
-        attribute : str
-            name of the attribute of interest
-        """
-        if not hasattr(next(iter(self.projects.values())), attribute):
-            raise AttributeError(
-                "The project does not have the requested attribute: " + attribute
-            )
-        return max(
-            [getattr(project, attribute) for _, project in self.projects.items()]
-        )
-
-    def get_min_value_across_all_projects(self, attribute: str) -> Union[float, int]:
-        """
-        Returns the min value for an attribute across projects
-
-        Parameters
-        ----------
-        attribute : str
-            name of the attribute of interest
-
-        """
-        if not hasattr(next(iter(self.projects.values())), attribute):
-            raise AttributeError(
-                "The project does not have the requested attribute: " + attribute
-            )
-        return min(
-            [getattr(project, attribute) for _, project in self.projects.items()]
-        )
-
-    def get_max_value_across_all_wells(self, col_name: str) -> Union[float, int]:
-        """
-        Returns the max value for all wells in the data set
-
-        Parameters
-        ----------
-        col_name : str
-            name of the column containing the values of interest
-
-        """
-        return max(self.wd[col_name].values)
-
-    def get_min_value_across_all_wells(self, col_name: str) -> Union[float, int]:
-        """
-        Returns the max value for all wells in the data set
-
-        Parameters
-        ----------
-        col_name : str
-            name of the column containing the values of interest
-        """
-        return min(self.wd[col_name].values)
-
-    def plot_campaign(self, title: str):
-        """
-        Plots the projects of the campaign
-
-        Paramters
-        ---------
-        title : str
-            Title for the plot
-        """
-        plt.rcParams["axes.prop_cycle"] = plt.cycler(
-            color=[
-                "red",
-                "blue",
-                "green",
-                "orange",
-                "purple",
-                "yellow",
-                "cyan",
-                "magenta",
-                "pink",
-                "brown",
-                "black",
-            ]
-        )
-        plt.figure()
-        ax = plt.gca()
-        for _, project in self.projects.items():
-            ax.scatter(
-                project.well_data[project._col_names.latitude],
-                project.well_data[project._col_names.longitude],
-            )
-        plt.title(title)
-        plt.xlabel("x-coordinate of wells")
-        plt.ylabel("y-coordinate of wells")
-        plt.show()
-
-    def get_project_well_information(self):
-        """
-        Returns a dict of dataframes corresponding to each project containing essential data
-        """
-        return {
-            project.project_id: project.get_well_info_dataframe()
-            for _, project in self.projects.items()
-        }
-
-    def get_efficiency_score_project(self, project_id: int) -> float:
-        """
-        Returns the efficiency score of a project in the campaign given its id
-        Parameters
-        ----------
-        project_id : int
-            Project id
-
-        Returns
-        -------
-        float
-            The efficiency score of the project
-        """
-        return self.projects[project_id].efficiency_score
-
-    def _extract_column_header_for_efficiency_metrics(self, attribute_name: str):
-        """
-        Returns a string with the appropriate column header
-        """
-        # the format of the string is name_eff_score_0_10
-        upper_range = attribute_name.split("0_")[-1]
-        name = attribute_name.split("eff_score")[0][:-1]
-        name = [word.capitalize() for word in name.split("_")]
-        name = " ".join(name)
-        return f"{name} Score [0-{upper_range}]"
-
-    def get_efficiency_metrics(self):
-        """
-        Returns a data frame with the different efficiency scores for the projects
-        """
-        # TODO What to do with single well projects
-
-        project_column = [project.project_id for _, project in self.projects.items()]
-
-        first_key = list(self.projects.keys())[0]
-        names_attributes = [
-            attribute_name
-            for attribute_name in dir(self.projects[first_key])
-            if "eff_score" in attribute_name
-        ]
-
-        attribute_data = [
-            [getattr(project, attribute) for _, project in self.projects.items()]
-            for attribute in names_attributes
-        ]
-
-        header = ["Project ID"] + [
-            self._extract_column_header_for_efficiency_metrics(attr)
-            for attr in names_attributes
-        ]
-
-        if self.projects[first_key].accessibility_score is not None:
-            # accessibility score
-            total_weights, accessibility_data = map(
-                list,
-                zip(
-                    *[
-                        project.accessibility_score
-                        for _, project in self.projects.items()
-                    ]
-                ),
-            )
-            data = list(zip(project_column, *attribute_data, accessibility_data))
-            header.append(f"Accessibility Score [0-{total_weights[0]}]")
-        # if there is data for the accessibility score
-        else:
-            data = list(zip(project_column, *attribute_data))
-
-        return pd.DataFrame(data, columns=header)
-
-    def get_campaign_summary(self):
-        """
-        Returns a pandas data frame of the project summary for demo printing
-        """
-        rows = [
-            [
-                project.project_id,
-                project.num_wells,
-                project.impact_score,
-                project.efficiency_score,
-            ]
-            for _, project in self.projects.items()
-        ]
-        header = [
-            "Project ID",
-            "Number of Wells",
-            "Impact Score [0-100]",
-            "Efficiency Score [0-100]",
-        ]
-        return pd.DataFrame(rows, columns=header)
-
-    def export_data(self, excel_writer: pd.ExcelWriter, campaign_category: str):
-        """
-        Exports campaign data to an excel file
-
-        Parameters
-        ----------
-        excel_writer : pd.ExcelWriter
-            The excel writer
-        campaign_category : str
-            The label for the category of the campaign (e.g., "oil", "gas")
-        """
-        first_key = list(self.projects.keys())[0]
-        col_names = self.projects[first_key]._col_names
-        # the priority score must have been previously computed
-        assert hasattr(col_names, "priority_score")
-        columns_to_export = [
-            col_names.well_id,
-            col_names.operator_name,
-            col_names.priority_score,
-            col_names.ann_gas_production,
-            col_names.ann_oil_production,
-            col_names.age,
-            col_names.depth,
-            col_names.latitude,
-            col_names.longitude,
-            col_names.leak,
-            col_names.compliance,
-            col_names.violation,
-            col_names.incident,
-        ]
-        # add hospitals and schools if provided
-        if col_names.hospitals is not None:
-            columns_to_export.append(col_names.hospitals)
-        if col_names.schools is not None:
-            columns_to_export.append(col_names.schools)
-
-        # add the project data
-        start_row = 0
-        for _, project in self.projects.items():
-            wells_df = project.well_data.data[columns_to_export].copy()
-            wells_df["Project ID"] = pd.Series(
-                [project.project_id] * len(wells_df), index=wells_df.index
-            )
-            cols = list(wells_df.columns)
-            cols.insert(0, cols.pop(cols.index("Project ID")))
-            wells_df = wells_df.loc[:, cols]
-            wells_df.rename(
-                columns={col_names.priority_score: "Well Priority Score [0-100]"}
-            )
-            wells_df.to_excel(
-                excel_writer,
-                sheet_name=campaign_category + " Well Projects",
-                startrow=start_row,
-                startcol=0,
-                index=False,
-            )
-            start_row += len(wells_df) + 2  # Add one line spacing after each table
-
-        # add the campaign summary
-        self.get_campaign_summary().to_excel(
-            excel_writer, sheet_name=campaign_category + "Project Scores", index=False
-        )
-
-    def set_efficiency_weights(self, eff_metrics: EfficiencyMetrics):
-        """
-        Wrapper for the EfficiencyCalculator set_efficiency_weights method
-        """
-        self.efficiency_calculator.set_efficiency_weights(eff_metrics)
-
-    def compute_efficiency_scores(self):
-        """
-        Wrapper for the EfficiencyCalculator compute efficiency scores method
-        """
-        self.efficiency_calculator.compute_efficiency_scores()
-
-
-class EfficiencyCalculator(object):
-    """
-    A class to compute efficiency scores for projects.
-    """
-
-    def __init__(self, campaign: Campaign):
-        """
-        Constructs the object for all of the efficiency computations for a campaign
-
-        Parameters
-        ----------
-
-        campaign : Campaign
-            The final campaign for efficiencies to be computed
-
-        """
-        self.campaign = campaign
-        self.efficiency_weights = None
-
-    def set_efficiency_weights(self, eff_metrics: EfficiencyMetrics):
-        """
-        Sets the attribute containing the efficiency weights
-        """
-        self.efficiency_weights = eff_metrics
-
-    def compute_efficiency_attributes_for_all_projects(self):
-        """
-        Computes efficiency attributes for all the projects in the campaign
-        """
-        for _, project in self.campaign.projects.items():
-            LOGGER.info(f"Computing efficiency scores for project {project.project_id}")
-            self.compute_efficiency_attributes_for_project(project)
-
-    def compute_efficiency_attributes_for_project(self, project: Project):
-        """
-        Adds attributes to each project object with the metric efficiency score
-
-        Parameters
-        ----------
-        project : Project
-            project in an Campaign
-
-        """
-        assert self.efficiency_weights is not None
-        for metric in self.efficiency_weights:
-            if metric.weight == 0 or hasattr(metric, "submetrics"):
-                # Metric/submetric is not chosen, or
-                # This is a parent metric, so no data assessment is required
-                continue
-
-            LOGGER.info(
-                f"Computing scores for metric/submetric {metric.name}/{metric.full_name}."
-            )
-
-            if metric.name == "num_unique_owners":
-                metric.data_col_name = metric.name
-                max_value = self.campaign.get_max_value_across_all_projects(metric.name)
-                min_value = 1
-            elif metric.name == "num_wells":
-                metric.data_col_name = metric.name
-                max_value = self.campaign.get_max_value_across_all_projects(metric.name)
-                min_value = 1
-            else:
-                max_value = self.campaign.get_max_value_across_all_wells(
-                    metric.data_col_name
-                )
-                min_value = self.campaign.get_min_value_across_all_wells(
-                    metric.data_col_name
-                )
-
-            assert getattr(project, metric.score_attribute, None) is None
-            assert hasattr(project, metric.name)
-
-            # Check if division by a zero is likely
-            if np.isclose(max_value, min_value, rtol=0.001):
-                # All cells in this column have equal value.
-                # To avoid division by zero, set min_value = 0
-                min_value = 0
-
-            if np.isclose(max_value, 0, rtol=0.001):
-                # All values in this column are likely zeros.
-                # To avoid division by zero, set max_value = 1
-                max_value = 1.0
-
-            if metric.has_inverse_priority:
-                setattr(
-                    project,
-                    metric.score_attribute,
-                    (
-                        (max_value - getattr(project, metric.name))
-                        / (max_value - min_value)
-                    )
-                    * metric.effective_weight,
-                )
-
-            else:
-                setattr(
-                    project,
-                    metric.score_attribute,
-                    (
-                        (getattr(project, metric.name) - min_value)
-                        / (max_value - min_value)
-                    )
-                    * metric.effective_weight,
-                )
-
-    def compute_overall_efficiency_scores_project(self, project: Project):
-        """
-        Computes the overall efficiency score for a project
-
-        Parameters
-        ----------
-        project : Project
-            project in an Campaign
-        """
-        names_attributes = [
-            attribute_name
-            for attribute_name in dir(project)
-            if "eff_score" in attribute_name
-        ]
-        assert len(names_attributes) == len(
-            [
-                metric.name
-                for metric in self.efficiency_weights
-                if metric.weight != 0 and not hasattr(metric, "submetric")
-            ]
-        )
-        LOGGER.info(
-            f"Computing overall efficiency score for project {project.project_id}"
-        )
-        for attr in names_attributes:
-            project.update_efficiency_score(getattr(project, attr))
-
-    def compute_overall_efficiency_scores_campaign(self):
-        """
-        Computes the overall efficiency score for all projects in a campaign
-        """
-        for id, project in self.campaign.projects.items():
-            self.compute_overall_efficiency_scores_project(project)
-
-    def compute_efficiency_scores(self):
-        """
-        Function that wraps all the methods needed to compute efficiency scores for the campaign
-        """
-        self.compute_efficiency_attributes_for_all_projects()
-        self.compute_overall_efficiency_scores_campaign()
-
-
-def export_data_to_excel(
-    output_file_path: str,
-    campaigns: List[Campaign],
-    campaign_categories: List[str],
-):
-    """
-    Exports the data from campaigns to an excel file
-
-    Parameters
-    ----------
-    output_file_path : str
-        The path to the output file
-    campaigns : List[Campaign]
-        A list of campaigns to output data for
-    campaign_categories : List[str]
-        A list of labels corresponding to the campaigns in the campaigns argument
-    """
-    excel_writer = pd.ExcelWriter(output_file_path, engine="xlsxwriter")
-    for i in range(len(campaigns)):
-        campaigns[i].export_data(excel_writer, campaign_categories[i])
-    excel_writer.close()
->>>>>>> 4dc90ffa
+    excel_writer.close()