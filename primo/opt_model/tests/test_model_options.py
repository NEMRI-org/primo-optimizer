#################################################################################
# PRIMO - The P&A Project Optimizer was produced under the Methane Emissions
# Reduction Program (MERP) and National Energy Technology Laboratory's (NETL)
# National Emissions Reduction Initiative (NEMRI).
#
# NOTICE. This Software was developed under funding from the U.S. Government
# and the U.S. Government consequently retains certain rights. As such, the
# U.S. Government has been granted for itself and others acting on its behalf
# a paid-up, nonexclusive, irrevocable, worldwide license in the Software to
# reproduce, distribute copies to the public, prepare derivative works, and
# perform publicly and display publicly, and to permit others to do so.
#################################################################################

# Standard libs
import logging
import pathlib

# Installed libs
import numpy as np
import pyomo.environ as pe
import pytest

# User-defined libs
from primo.data_parser import ImpactMetrics, WellDataColumnNames
from primo.data_parser.well_data import WellData
from primo.opt_model.model_options import OptModelInputs
from primo.opt_model.model_with_clustering import (  # pylint: disable=no-name-in-module
    IndexedClusterBlock,
    PluggingCampaignModel,
)
from primo.opt_model.result_parser import Campaign, Project

LOGGER = logging.getLogger(__name__)

# pylint: disable=missing-function-docstring


# pylint: disable=missing-function-docstring
@pytest.fixture(name="get_column_names", scope="function")
def get_column_names_fixture():

    # Define impact metrics by creating an instance of ImpactMetrics class
    im_metrics = ImpactMetrics()

    # Specify weights
    im_metrics.set_weight(
        primary_metrics={
            "ch4_emissions": 35,
            "sensitive_receptors": 20,
            "ann_production_volume": 20,
            "well_age": 15,
            "well_count": 10,
        },
        submetrics={
            "ch4_emissions": {
                "leak": 40,
                "compliance": 30,
                "violation": 20,
                "incident": 10,
            },
            "sensitive_receptors": {
                "schools": 50,
                "hospitals": 50,
            },
            "ann_production_volume": {
                "ann_gas_production": 50,
                "ann_oil_production": 50,
            },
        },
    )

    # Construct an object to store column names
    col_names = WellDataColumnNames(
        well_id="API Well Number",
        latitude="x",
        longitude="y",
        operator_name="Operator Name",
        age="Age [Years]",
        depth="Depth [ft]",
        leak="Leak [Yes/No]",
        compliance="Compliance [Yes/No]",
        violation="Violation [Yes/No]",
        incident="Incident [Yes/No]",
        hospitals="Number of Nearby Hospitals",
        schools="Number of Nearby Schools",
        ann_gas_production="Gas [Mcf/Year]",
        ann_oil_production="Oil [bbl/Year]",
        # These are user-specific columns
        elevation_delta="Elevation Delta [m]",
        dist_to_road="Distance to Road [miles]",
    )

    current_file = pathlib.Path(__file__).resolve()
    # primo folder is 2 levels up the current folder
    data_file = str(current_file.parents[2].joinpath("demo", "Example_1_data.csv"))
    return im_metrics, col_names, data_file


<<<<<<< HEAD
# pylint: disable=too-many-locals, too-many-statements
def test_opt_model_inputs(get_column_names):
    """
    Tests opt_model_inputs
    """
=======
def test_opt_model_inputs(get_column_names):
    # pylint: disable=too-many-locals
    # pylint: disable=too-many-statements

>>>>>>> 7da9fcc7
    im_metrics, col_names, filename = get_column_names

    # Create the well data object
    wd = WellData(data=filename, column_names=col_names, impact_metrics=im_metrics)

    # Partition the wells as gas/oil
    gas_oil_wells = wd.get_gas_oil_wells
    wd_gas = gas_oil_wells["gas"]

    # Mobilization cost
    mobilization_cost = {1: 120000, 2: 210000, 3: 280000, 4: 350000}
    for n_wells in range(5, len(wd_gas) + 1):
        mobilization_cost[n_wells] = n_wells * 84000

    # Catch inputs missing error
    with pytest.raises(
        ValueError,
        match=(
            "One or more essential input arguments in \\[well_data, total_budget, "
            "mobilization_cost\\] are missing while instantiating the object. "
            "WellData object containing information on all wells, the total budget, "
            "and the mobilization cost are essential inputs for the optimization model. "
        ),
    ):
        opt_mdl_inputs = OptModelInputs()

    # Catch priority score missing error
    with pytest.raises(
        ValueError,
        match=(
            "Unable to find priority scores in the WellData object. Compute the scores "
            "using the compute_priority_scores method."
        ),
    ):
        opt_mdl_inputs = OptModelInputs(
            well_data=wd_gas,
            total_budget=3250000,  # 3.25 million USD
            mobilization_cost=mobilization_cost,
        )

    # Compute priority scores
    # Test the model and options
    wd_gas.compute_priority_scores()

    assert "Clusters" not in wd_gas

    # Formulate the optimization problem
    opt_mdl_inputs = OptModelInputs(
        well_data=wd_gas,
        total_budget=3250000,  # 3.25 million USD
        mobilization_cost=mobilization_cost,
        threshold_distance=10,
        max_wells_per_owner=1,
        min_budget_usage=50,
        penalize_unused_budget=True,
    )

    # Ensure that clustering is performed internally
    assert "Clusters" in wd_gas

    opt_mdl_inputs.build_optimization_model()
    opt_campaign = opt_mdl_inputs.solve_model(solver="highs")
    opt_mdl = opt_mdl_inputs.optimization_model

    assert hasattr(opt_mdl_inputs, "config")
    assert "Clusters" in wd_gas  # Column is added after clustering
    assert hasattr(opt_mdl_inputs, "campaign_candidates")
    assert hasattr(opt_mdl_inputs, "pairwise_distance")
    assert hasattr(opt_mdl_inputs, "pairwise_age_difference")
    assert hasattr(opt_mdl_inputs, "pairwise_depth_difference")
    assert hasattr(opt_mdl_inputs, "owner_well_count")

    assert opt_mdl_inputs.get_max_cost_project is None
    assert opt_mdl_inputs.get_total_budget == 3.25

    scaled_mobilization_cost = {1: 0.12, 2: 0.21, 3: 0.28, 4: 0.35}
    for n_wells in range(5, len(wd_gas.data) + 1):
        scaled_mobilization_cost[n_wells] = n_wells * 0.084

    get_mobilization_cost = opt_mdl_inputs.get_mobilization_cost
    for well, cost in scaled_mobilization_cost.items():
        assert np.isclose(get_mobilization_cost[well], cost)

    assert isinstance(opt_mdl, PluggingCampaignModel)
    assert isinstance(opt_campaign, Campaign)
    assert isinstance(opt_campaign.projects[1], Project)
    # assert isinstance(opt_campaign[1], dict)

    # Four or five projects are chosen in the optimal campaign
<<<<<<< HEAD
    # TODO: Confirm degeneracy
=======
    # TODO: Confirm degeneracy # pylint: disable=fixme
>>>>>>> 7da9fcc7
    assert len(opt_campaign.projects) in [4, 5]

    # Test the structure of the optimization model
    num_clusters = len(set(wd_gas["Clusters"]))
    assert hasattr(opt_mdl, "cluster")
    assert len(opt_mdl.cluster) == num_clusters
    assert isinstance(opt_mdl.cluster, IndexedClusterBlock)
    assert not hasattr(opt_mdl, "min_wells_in_dac_constraint")
    assert hasattr(opt_mdl, "max_well_owner_constraint")
    assert hasattr(opt_mdl, "total_priority_score")

    # Check if the scaling factor for unused budget variable is correctly built
    # pylint: disable=protected-access
    scaling_factor, budget_sufficient = opt_mdl._unused_budget_variable_scaling()
    assert np.isclose(scaling_factor, 955.6699386511185)
    assert not budget_sufficient

    # Check if all the cluster sets are defined
    assert hasattr(opt_mdl.cluster[1], "set_wells")
    assert hasattr(opt_mdl.cluster[1], "set_wells_dac")
    assert hasattr(opt_mdl.cluster[1], "set_well_pairs_remove")
    assert hasattr(opt_mdl.cluster[1], "set_well_pairs_keep")

    # Check if all the required variables are defined
    assert not opt_mdl.cluster[1].select_cluster.is_indexed()
    assert opt_mdl.cluster[1].select_cluster.is_binary()
    assert opt_mdl.cluster[1].select_well.is_indexed()
    for j in opt_mdl.cluster[1].select_well:
        assert opt_mdl.cluster[1].select_well[j].domain == pe.Binary
    assert opt_mdl.cluster[1].num_wells_var.is_indexed()
    for j in opt_mdl.cluster[1].num_wells_var:
        assert opt_mdl.cluster[1].num_wells_var[j].domain == pe.Binary
    assert not opt_mdl.cluster[1].plugging_cost.is_indexed()
    assert opt_mdl.cluster[1].plugging_cost.domain == pe.NonNegativeReals
    assert opt_mdl.cluster[1].num_wells_chosen.domain == pe.NonNegativeReals
    assert opt_mdl.cluster[1].num_wells_dac.domain == pe.NonNegativeReals
    # pylint: disable=no-member
    assert opt_mdl.unused_budget.domain == pe.NonNegativeReals

    # Check if upper bound of the unused budget is defined correctly
    assert opt_mdl.unused_budget.upper is not None

    # Check if the required expressions are defined
    assert hasattr(opt_mdl.cluster[1], "cluster_priority_score")

    # Check if the required constraints are defined
    assert hasattr(opt_mdl.cluster[1], "calculate_num_wells_chosen")
    assert hasattr(opt_mdl.cluster[1], "calculate_num_wells_in_dac")
    assert hasattr(opt_mdl.cluster[1], "calculate_plugging_cost")
    assert hasattr(opt_mdl.cluster[1], "campaign_length")
    assert hasattr(opt_mdl.cluster[1], "num_well_uniqueness")
    assert not hasattr(opt_mdl.cluster[1], "ordering_num_wells_vars")
    assert hasattr(opt_mdl.cluster[1], "skip_distant_well_cuts")
    assert len(opt_mdl.cluster[1].skip_distant_well_cuts) == 0

    # Test activate and deactivate methods
    opt_mdl.cluster[1].deactivate()
    assert opt_mdl.cluster[1].select_cluster.value == 0
    assert opt_mdl.cluster[1].num_wells_chosen.value == 0
    assert opt_mdl.cluster[1].num_wells_dac.value == 0
    assert opt_mdl.cluster[1].plugging_cost.value == 0
    assert opt_mdl.cluster[1].select_cluster.is_fixed()
    assert opt_mdl.cluster[1].num_wells_chosen.is_fixed()
    assert opt_mdl.cluster[1].num_wells_dac.is_fixed()
    assert opt_mdl.cluster[1].plugging_cost.is_fixed()

    opt_mdl.cluster[1].activate()
    assert not opt_mdl.cluster[1].select_cluster.is_fixed()
    assert not opt_mdl.cluster[1].num_wells_chosen.is_fixed()
    assert not opt_mdl.cluster[1].num_wells_dac.is_fixed()
    assert not opt_mdl.cluster[1].plugging_cost.is_fixed()

    # Test fix and unfix methods
    opt_mdl.cluster[1].fix()
    # since no arguments are specified only cluster variable is fixed
    # at its incumbent value, which is zero based on earlier operations
    assert opt_mdl.cluster[1].select_cluster.is_fixed()
    assert opt_mdl.cluster[1].select_cluster.value == 0
    for j in opt_mdl.cluster[1].select_well:
        assert not opt_mdl.cluster[1].select_well[j].is_fixed()

    opt_mdl.cluster[1].unfix()

    # fix method with only cluster argument
    opt_mdl.cluster[1].fix(cluster=1)
    assert opt_mdl.cluster[1].select_cluster.is_fixed()
    assert opt_mdl.cluster[1].select_cluster.value == 1
    for j in opt_mdl.cluster[1].select_well:
        assert not opt_mdl.cluster[1].select_well[j].is_fixed()

    opt_mdl.cluster[1].unfix()

    # fix method with both cluster and well arguments
    opt_mdl.cluster[1].fix(
        cluster=1,
        wells={i: 1 for i in opt_mdl.cluster[1].set_wells},
    )
    assert opt_mdl.cluster[1].select_cluster.is_fixed()
    assert opt_mdl.cluster[1].select_cluster.value == 1
    for j in opt_mdl.cluster[1].select_well:
        assert opt_mdl.cluster[1].select_well[j].is_fixed()
        assert opt_mdl.cluster[1].select_well[j].value == 1


def test_incremental_formulation(get_column_names):
    im_metrics, col_names, filename = get_column_names

    # Create the well data object
    wd = WellData(data=filename, column_names=col_names, impact_metrics=im_metrics)

    # Partition the wells as gas/oil
    gas_oil_wells = wd.get_gas_oil_wells
    wd_gas = gas_oil_wells["gas"]

    # Mobilization cost
    mobilization_cost = {1: 120000, 2: 210000, 3: 280000, 4: 350000}
    for n_wells in range(5, len(wd_gas.data) + 1):
        mobilization_cost[n_wells] = n_wells * 84000

    # Test the model and options
    wd_gas.compute_priority_scores()

    opt_mdl_inputs = OptModelInputs(
        well_data=wd_gas,
        total_budget=3250000,  # 3.25 million USD
        mobilization_cost=mobilization_cost,
        threshold_distance=10,
        max_wells_per_owner=1,
        num_wells_model_type="incremental",
    )

    opt_mdl = opt_mdl_inputs.build_optimization_model()
    opt_campaign = opt_mdl_inputs.solve_model(solver="highs")

    assert isinstance(opt_mdl, PluggingCampaignModel)
    assert isinstance(opt_campaign, Campaign)
    assert isinstance(opt_campaign.projects[1], Project)
    # assert isinstance(opt_campaign[1], dict)

    # Check if the scaling factor for budget slack variable is correctly built
    # pylint: disable=protected-access
    _, budget_sufficient = opt_mdl._unused_budget_variable_scaling()
    # pylint: disable=no-member
    assert np.isclose(opt_mdl.unused_budget_scaling.value, 0)
    assert not budget_sufficient

<<<<<<< HEAD
    # Four or five projects are chosen in the optimal campaign
    # TODO: Confirm degeneracy
=======
    # Check if the upper bound of the unused budget is set
    assert opt_mdl.unused_budget.upper is None

    # Four or five projects are chosen in the optimal campaign
    # TODO: Confirm degeneracy # pylint: disable=fixme
>>>>>>> 7da9fcc7

    assert len(opt_campaign.projects) in [4, 5]

    # Check if the required constraints are defined
    assert hasattr(opt_mdl.cluster[1], "calculate_num_wells_chosen")
    assert hasattr(opt_mdl.cluster[1], "calculate_num_wells_in_dac")
    assert hasattr(opt_mdl.cluster[1], "calculate_plugging_cost")
    assert hasattr(opt_mdl.cluster[1], "campaign_length")
    assert not hasattr(opt_mdl.cluster[1], "num_well_uniqueness")
    assert hasattr(opt_mdl.cluster[1], "ordering_num_wells_vars")


def test_unused_budget_variable_scaling(get_column_names):
    im_metrics, col_names, filename = get_column_names

    # Create the well data object
    wd = WellData(data=filename, column_names=col_names, impact_metrics=im_metrics)

    # Partition the wells as gas/oil
    gas_oil_wells = wd.get_gas_oil_wells
    wd_gas = gas_oil_wells["gas"]

    # Mobilization cost
    mobilization_cost = {1: 120000, 2: 210000, 3: 280000, 4: 350000}
    for n_wells in range(5, len(wd_gas.data) + 1):
        mobilization_cost[n_wells] = n_wells * 84000

    # Test the model and options
    wd_gas.compute_priority_scores()

    opt_mdl_inputs = OptModelInputs(
        well_data=wd_gas,
        total_budget=325000000,  # 325 million USD
        mobilization_cost=mobilization_cost,
        threshold_distance=10,
        max_wells_per_owner=1,
        min_budget_usage=50,
        penalize_unused_budget=True,
    )

    opt_mdl = opt_mdl_inputs.build_optimization_model()

    # Check if the scaling factor for budget slack variable is correctly built
    # pylint: disable=protected-access
    scaling_factor, budget_sufficient = opt_mdl._unused_budget_variable_scaling()
    assert np.isclose(scaling_factor, 105.71767887503083)
    assert budget_sufficient

    # Check if the upper bound of the unused budget is set
    assert opt_mdl.unused_budget.upper is None<|MERGE_RESOLUTION|>--- conflicted
+++ resolved
@@ -96,18 +96,10 @@
     return im_metrics, col_names, data_file
 
 
-<<<<<<< HEAD
-# pylint: disable=too-many-locals, too-many-statements
-def test_opt_model_inputs(get_column_names):
-    """
-    Tests opt_model_inputs
-    """
-=======
 def test_opt_model_inputs(get_column_names):
     # pylint: disable=too-many-locals
     # pylint: disable=too-many-statements
 
->>>>>>> 7da9fcc7
     im_metrics, col_names, filename = get_column_names
 
     # Create the well data object
@@ -197,11 +189,7 @@
     # assert isinstance(opt_campaign[1], dict)
 
     # Four or five projects are chosen in the optimal campaign
-<<<<<<< HEAD
     # TODO: Confirm degeneracy
-=======
-    # TODO: Confirm degeneracy # pylint: disable=fixme
->>>>>>> 7da9fcc7
     assert len(opt_campaign.projects) in [4, 5]
 
     # Test the structure of the optimization model
@@ -348,16 +336,8 @@
     assert np.isclose(opt_mdl.unused_budget_scaling.value, 0)
     assert not budget_sufficient
 
-<<<<<<< HEAD
     # Four or five projects are chosen in the optimal campaign
     # TODO: Confirm degeneracy
-=======
-    # Check if the upper bound of the unused budget is set
-    assert opt_mdl.unused_budget.upper is None
-
-    # Four or five projects are chosen in the optimal campaign
-    # TODO: Confirm degeneracy # pylint: disable=fixme
->>>>>>> 7da9fcc7
 
     assert len(opt_campaign.projects) in [4, 5]
 
