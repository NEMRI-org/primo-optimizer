--- conflicted
+++ resolved
@@ -26,8 +26,8 @@
 
 
 # pylint: disable=missing-function-docstring
-@pytest.fixture
-def get_campaign():
+@pytest.fixture(name="get_campaign", scope="function")
+def get_campaign_fixture():
     im_metrics = ImpactMetrics()
 
     # Specify weights
@@ -124,8 +124,8 @@
     return Campaign(well_data, {2: [0, 1], 3: [2, 3], 4: [4, 5]}, {2: 10, 3: 15, 4: 20})
 
 
-@pytest.fixture
-def get_minimal_campaign():
+@pytest.fixture(name="get_minimal_campaign", scope="function")
+def get_minimal_campaign_fixture():
     im_metrics = ImpactMetrics()
 
     # Specify weights
@@ -218,13 +218,13 @@
     return Campaign(well_data, {1: [0, 1], 2: [2, 3], 3: [4]}, {1: 10, 2: 15, 3: 20})
 
 
-@pytest.fixture
-def get_project(get_campaign):
+@pytest.fixture(name="get_project", scope="function")
+def get_project_fixture(get_campaign):
     return get_campaign.projects[2]
 
 
-@pytest.fixture
-def get_eff_metrics():
+@pytest.fixture(name="get_eff_metrics", scope="function")
+def get_eff_metrics_fixture():
     eff_metrics = EfficiencyMetrics()
     eff_metrics.set_weight(
         primary_metrics={
@@ -241,8 +241,8 @@
     return eff_metrics
 
 
-@pytest.fixture
-def get_eff_metrics_accessibility():
+@pytest.fixture(name="get_eff_metrics_accessibility", scope="function")
+def get_eff_metrics_accessibility_fixture():
     eff_metrics = EfficiencyMetrics()
     eff_metrics.set_weight(
         primary_metrics={
@@ -284,12 +284,12 @@
     assert project.depth_range == 1
     assert project.avg_elevation_delta == 1.5
     assert project.centroid == (0.999885, 1.954185)
-    project.avg_dist_to_road == 1.5
+    assert project.avg_dist_to_road == 1.5
     assert project.num_unique_owners == 2
     assert project.impact_score == 38.25
     delattr(project.col_names, "priority_score")
     with pytest.raises(AttributeError):
-        project.impact_score == 2.0
+        project.impact_score += 2.0
 
 
 def test_project_attributes_minimal(get_minimal_campaign):
@@ -297,10 +297,10 @@
 
     # checking for missing attributes
     with pytest.raises(ValueError):
-        project.avg_dist_to_road
+        print(project.avg_dist_to_road)
 
     with pytest.raises(ValueError):
-        project.avg_elevation_delta
+        print(project.avg_elevation_delta)
 
 
 def test_max_val_col(get_project):
@@ -320,10 +320,10 @@
 def test_get_well_info_data_frame(get_project):
     project = get_project
     well_data = project.get_well_info_dataframe()
-    for col in project._essential_cols:
+    for col in project.essential_cols:
         assert col in well_data.columns
     assert (
-        "Violation [Yes/No]" == project._col_names.violation
+        "Violation [Yes/No]" == project.col_names.violation
         and "Violation [Yes/No]" not in well_data.columns
     )
     assert len(well_data) == 2
@@ -416,11 +416,7 @@
 # for now leaving the plotting out of the tests
 def test_get_project_well_information(get_campaign):
     info = get_campaign.get_project_well_information()
-<<<<<<< HEAD
-    assert all(i in [1, 2, 3] for i in info.keys())
-=======
-    assert all([i in [2, 3, 4] for i in info.keys()])
->>>>>>> 4dc90ffa
+    assert all(i in [2, 3, 4] for i in info.keys())
     # already tested well_info_dataframe
 
 
@@ -432,6 +428,7 @@
 
 
 def test_extract_column_header_for_efficiency_metrics(get_campaign):
+    # pylint: disable=protected-access
     assert (
         get_campaign._extract_column_header_for_efficiency_metrics(
             "this_is_a_name_eff_score_0_100"
@@ -474,8 +471,8 @@
     assert campaign.efficiency_calculator.efficiency_weights == get_eff_metrics
 
 
-@pytest.fixture()
-def get_efficiency_calculator(get_campaign, get_eff_metrics):
+@pytest.fixture(name="get_efficiency_calculator", scope="function")
+def get_efficiency_calculator_fixture(get_campaign, get_eff_metrics):
     get_campaign.wd.set_impact_and_efficiency_metrics(
         efficiency_metrics=get_eff_metrics
     )
@@ -483,8 +480,8 @@
     return get_campaign
 
 
-@pytest.fixture()
-def get_efficiency_metrics_minimal():
+@pytest.fixture(name="get_efficiency_metrics_minimal", scope="function")
+def get_efficiency_metrics_minimal_fixture():
     eff_metrics = EfficiencyMetrics()
     eff_metrics.set_weight(
         primary_metrics={
@@ -513,7 +510,7 @@
         for entry in dir(get_minimal_campaign.projects[1])
     )
     with pytest.raises(ValueError):
-        get_minimal_campaign.projects[1].avg_elevation_delta
+        print(get_minimal_campaign.projects[1].avg_elevation_delta)
 
 
 def test_single_well(get_minimal_campaign, get_efficiency_metrics_minimal):
@@ -617,17 +614,9 @@
     assert len(efficiency_metric_output) == 3
 
     assert all(
-<<<<<<< HEAD
         list(efficiency_metric_output.iloc[0, :].values)[i]
-        == pytest.approx([1, 10.0, 18.0, 20.0, 0.0, 20][i])
+        == pytest.approx([2, 10.0, 18.0, 20.0, 0.0, 20][i])
         for i in range(6)
-=======
-        [
-            list(efficiency_metric_output.iloc[0, :].values)[i]
-            == pytest.approx([2, 10.0, 18.0, 20.0, 0.0, 20][i])
-            for i in range(6)
-        ]
->>>>>>> 4dc90ffa
     )
     for _, project in campaign.projects.items():
         delattr(project, "avg_elevation_delta_eff_score_0_20")
@@ -644,17 +633,9 @@
         for i in efficiency_metric_output.columns
     )
     assert all(
-<<<<<<< HEAD
         list(efficiency_metric_output.iloc[0, :].values)[i]
-        == pytest.approx([1, 10.0, 20.0, 0.0, 20][i])
+        == pytest.approx([2, 10.0, 20.0, 0.0, 20][i])
         for i in range(5)
-=======
-        [
-            list(efficiency_metric_output.iloc[0, :].values)[i]
-            == pytest.approx([2, 10.0, 20.0, 0.0, 20][i])
-            for i in range(5)
-        ]
->>>>>>> 4dc90ffa
     )
 
 
