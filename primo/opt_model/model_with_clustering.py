#################################################################################
# PRIMO - The P&A Project Optimizer was produced under the Methane Emissions
# Reduction Program (MERP) and National Energy Technology Laboratory's (NETL)
# National Emissions Reduction Initiative (NEMRI).
#
# NOTICE. This Software was developed under funding from the U.S. Government
# and the U.S. Government consequently retains certain rights. As such, the
# U.S. Government has been granted for itself and others acting on its behalf
# a paid-up, nonexclusive, irrevocable, worldwide license in the Software to
# reproduce, distribute copies to the public, prepare derivative works, and
# perform publicly and display publicly, and to permit others to do so.
#################################################################################

# Standard libs
import logging
from typing import Dict, Optional

# Installed libs
from pyomo.core.base.block import BlockData, declare_custom_block
from pyomo.environ import (
    Binary,
    ConcreteModel,
    Constraint,
    Expression,
    NonNegativeReals,
    Objective,
    Param,
    Set,
    Var,
    maximize,
)

# User-defined libs
from primo.opt_model.efficiency import build_efficiency_model
from primo.opt_model.result_parser import Campaign

LOGGER = logging.getLogger(__name__)


def build_cluster_model(model_block, cluster):
    """
    Builds the model block (adds essential variables and constraints)
    for a given cluster `cluster`
    """
    # Parameters are located in the parent block
    params = model_block.parent_block().model_inputs  # OptModelInputs object

    # Essential model sets
    model_block.set_wells = Set(
        initialize=params.campaign_candidates[cluster],
        doc="Set of wells in cluster c",
    )
    model_block.set_wells_dac = Set(
        initialize=params.wells_in_dac[cluster],
        doc="Set of wells that are in disadvantaged communities",
    )
    model_block.set_well_pairs_remove = Set(
        initialize=params.well_pairs_remove[cluster],
        doc="Well-pairs which cannot be a part of the project",
    )
    model_block.set_well_pairs_keep = Set(
        initialize=params.well_pairs_keep[cluster],
        doc="Well-pairs which can be a part of the project",
    )

    # Essential variables
    model_block.select_cluster = Var(
        within=Binary,
        doc="1, if wells from the cluster are chosen for plugging, 0 Otherwise",
    )
    model_block.select_well = Var(
        model_block.set_wells,
        within=Binary,
        doc="1, if the well is selected for plugging, 0 otherwise",
    )
    model_block.num_wells_var = Var(
        range(1, len(model_block.set_wells) + 1),
        within=Binary,
        doc="Variables to track the total number of wells chosen",
    )
    model_block.plugging_cost = Var(
        within=NonNegativeReals,
        doc="Total cost for plugging wells in this cluster",
    )

    # Although the following two variables are of type Integer, they
    # can be declared as continuous. The optimal solution is guaranteed to have
    # integer values.
    model_block.num_wells_chosen = Var(
        within=NonNegativeReals,
        doc="Total number of wells chosen in the project",
    )
    model_block.num_wells_dac = Var(
        within=NonNegativeReals,
        doc="Number of wells chosen in disadvantaged communities",
    )

    # Useful expressions
    wd = params.config.well_data
    wt_impact = params.config.objective_weight_impact / 100

    priority_score = wd[wd.column_names.priority_score]

    @model_block(model_block.set_wells, doc="(Combined) priority score for each well")
    def well_priority_score(blk, w):
        return wt_impact * priority_score[w] * blk.select_well[w]

    # Essential constraints
    model_block.calculate_num_wells_chosen = Constraint(
        expr=(
            sum(model_block.select_well[w] for w in model_block.set_wells)
            == model_block.num_wells_chosen
        ),
        doc="Calculate the total number of wells chosen",
    )
    model_block.calculate_num_wells_in_dac = Constraint(
        expr=(
            sum(model_block.select_well[w] for w in model_block.set_wells_dac)
            == model_block.num_wells_dac
        ),
        doc="Calculate the number of wells chosen that are in dac",
    )

    # This is to test which formulation is faster. If there is no
    # benefit in terms of computational time, then delete this method.
    if params.config.num_wells_model_type == "incremental":
        num_wells_incremental_formulation(model_block)
        return

    # Using the multicommodity formulation
    mob_cost = params.get_mobilization_cost
    model_block.calculate_plugging_cost = Constraint(
        expr=(
            sum(
                mob_cost[i] * model_block.num_wells_var[i]
                for i in model_block.num_wells_var
            )
            == model_block.plugging_cost
        ),
        doc="Calculates the total plugging cost for the cluster",
    )
    model_block.campaign_length = Constraint(
        expr=(
            sum(i * model_block.num_wells_var[i] for i in model_block.num_wells_var)
            == model_block.num_wells_chosen
        ),
        doc="Determines the number of wells chosen",
    )
    model_block.num_well_uniqueness = Constraint(
        expr=(
            sum(model_block.num_wells_var[i] for i in model_block.num_wells_var)
            == model_block.select_cluster
        ),
        doc="Ensures at most one num_wells_var is selected",
    )

<<<<<<< HEAD
    if params.config.objective_type == "Impact":
        return
    else:
        pass

    #### Efficiency terms
    model_block.eff_num_wells = Var(within=NonNegativeReals, doc="")

    model_block.eff_age_range = Var(within=NonNegativeReals, doc="")

    model_block.eff_depth_range = Var(within=NonNegativeReals, doc="")

    model_block.eff_dist_road = Var(within=NonNegativeReals, doc="")

    model_block.eff_elev_delta = Var(within=NonNegativeReals, doc="")

    model_block.eff_unique_owner = Var(within=NonNegativeReals, doc="")

    model_block.eff_rec_comp = Var(within=NonNegativeReals, doc="")

    model_block.eff_pop_den = Var(within=NonNegativeReals, doc="")

    model_block.eff_dist_range = Var(
        within=NonNegativeReals, doc=""
    )  # change to dist_range

    model_block.eff_age_depth_dist = Var(within=NonNegativeReals, doc="")

    model_block.eff_pop_road_elev = Var(within=NonNegativeReals, doc="")

    max_dist_road = params.config.max_distance_to_road
    max_elev_delta = params.config.max_elevation_delta
    max_size_project = params.config.max_size_project
    max_unique_owners = params.config.max_number_of_unique_owners
    max_age_range = params.config.max_age_range
    max_depth_range = params.config.max_depth_range
    max_rec_comp = params.config.record_completeness
    max_pop_den = params.config.max_population_density
    max_dist_range = params.config.max_well_distance
    max_num_proj = params.config.max_num_project

    eff_metrics = wd.efficiency_metrics
    w_age_range = eff_metrics.age_range.effective_weight
    w_depth_range = eff_metrics.depth_range.effective_weight
    w_rec_comp = eff_metrics.rec_comp.effective_weight
    w_pop_den = eff_metrics.pop_den.effective_weight
    w_well_dist = eff_metrics.well_dist.effective_weight
    w_unique_owners = eff_metrics.unique_owners.effective_weight
    w_num_wells = eff_metrics.num_wells.effective_weight
    w_elev_delta = eff_metrics.elev_delta.effective_weight
    w_dist_road = eff_metrics.dist_road.effective_weight

    model_block.eff_num_wells = Constraint(
        expr=(
            model_block.eff_num_wells
            == w_num_wells * (model_block.num_wells_chosen / max_size_project)
        )
    )

    @model_block.Constraint(
        model_block.set_well_pairs_keep,
        doc="Combined constraint for age, depth, distance",
    )
    def rule(model_block, w1, w2):
        cluster = model_block.parent_block().cluster
        return (
            w_age_range + w_depth_range + w_well_dist
        ) * model_block.select_cluster - model_block.eff_age_depth_distance >= (
            model_block.select_well[w1]
            + model_block.select_well[w2]
            - model_block.select_cluster
        ) * (
            (w_age_range * model_block.pairwise_age_range[w1, w2] / max_age_range)
            + (
                w_depth_range
                * model_block.pairwise_depth_range[w1, w2]
                / max_depth_range
            )
            + (w_well_dist * model_block.pairwise_dist[w1, w2] / max_dist_range)
        )

    @model_block.Constraint(
        model_block.set_wells,
        doc="Combined constraint for popoulation density, distance to road, elevation",
    )
    def rule(model_block, w):
        cluster = model_block.parent_block().cluster
        return (
            w_pop_den + w_dist_road + w_elev_delta
        ) * model_block.select_cluster - model_block.eff_pop_road_elev >= (
            model_block.select_well[w] - model_block.select_cluster
        ) * (
            (w_pop_den * wd.col_names.population_density[w] / max_pop_den)
            + (w_dist_road * wd.col_names.dist_road[w] / max_dist_road)
            + (w_elev_delta * wd.col_names.elevation_delta[w] / max_elev_delta)
        )

    # @model_block.Constraint(
    #     model_block.set_wells, doc="Unique Owner constraint for all wells"
    # )
    # def unique_owner_rule(model_block, w1):
    #     cluster = model_block.parent_block().cluster
    #     return (
    #         1 - model_block.eff_unique_owner
    #         >= model_block.unique_owner[w1]
    #         * (model_block.select_well[w1])
    #         / max_unique_owners
    #     )

    @model_block.Constraint(
        model_block.set_wells, doc="Unique Owner constraint for all wells"
    )
    def rec_comp_rule(model_block, w1):
        cluster = model_block.parent_block().cluster
        return model_block.eff_rec_comp <= w_rec_comp * (
            model_block.rec_comp[w1] * (model_block.select_well[w1]) / max_rec_comp
        )

    @model_block.Constraint(doc="Maximum number of projects constraint")
    def max_proj_rule(model_block):
        return (
            sum(
                model_block.select_cluster[i]
                for i in model_block.parent_block().cluster
            )
            <= max_num_proj
        )

=======
>>>>>>> 0ed7084c

def num_wells_incremental_formulation(model_block):
    """
    Models the number of wells constraint using the incremental cost
    formulation.
    """
    mob_cost = model_block.parent_block().model_inputs.get_mobilization_cost
    model_block.calculate_plugging_cost = Constraint(
        expr=(
            mob_cost[1] * model_block.num_wells_var[1]
            + sum(
                (mob_cost[i] - mob_cost[i - 1]) * model_block.num_wells_var[i]
                for i in model_block.num_wells_var
                if i != 1
            )
            == model_block.plugging_cost
        ),
        doc="Calculates the total plugging cost for the cluster",
    )
    model_block.campaign_length = Constraint(
        expr=(
            sum(model_block.num_wells_var[i] for i in model_block.num_wells_var)
            == model_block.num_wells_chosen
        ),
        doc="Computes the number of wells chosen",
    )

    @model_block.Constraint(
        model_block.num_wells_var.index_set(),
        doc="Ordering num_wells_var variables",
    )
    def ordering_num_wells_vars(model_block, well_idx):
        if well_idx == 1:
            return model_block.num_wells_var[well_idx] == model_block.select_cluster

        return (
            model_block.num_wells_var[well_idx]
            <= model_block.num_wells_var[well_idx - 1]
        )


@declare_custom_block("ClusterBlock")
class ClusterBlockData(BlockData):
    """
    A custom block class for storing variables and constraints
    belonging to a cluster.
    Essential variables and constraints will be added via "rule"
    argument. Here, define methods only for optional cluster-level
    constraints and expressions.
    """

    def deactivate(self):
        """
        Deactivates the constraints present in this block.
        The variables will not be passed to the solver, unless
        they are used in other active constraints.
        """
        super().deactivate()
        self.select_cluster.fix(0)
        self.plugging_cost.fix(0)
        self.num_wells_dac.fix(0)
        self.num_wells_chosen.fix(0)

    def activate(self):
        super().activate()
        self.select_cluster.unfix()
        self.plugging_cost.unfix()
        self.num_wells_dac.unfix()
        self.num_wells_chosen.unfix()

    def fix(
        self,
        cluster: Optional[int] = None,
        wells: Optional[Dict[int, int]] = None,
    ):
        """
        Fixes the binary variables associated with the cluster
        and/or the wells with in the cluster. To fix all variables
        within the cluster, use the fix_all_vars() method.

        Parameters
        ----------
        cluster : 0 or 1, default = None
            `select_cluster` variable will be fixed to this value.
            If None, select_cluster will be fixed to its incumbent value.

        wells : dict, default = None
            key => index of the well, value => value of `select_well`
            binary variable.
        """
        if cluster is None:
            # Nothing is specified, so fixing it to its incumbent value
            self.select_cluster.fix()

        elif cluster in [0, 1]:
            self.select_cluster.fix(cluster)

        if wells is not None:
            # Need to fix a few wells within the cluster
            for w in self.set_wells:
                if w in wells:
                    self.select_well.fix(wells[w])

    def unfix(self):
        """
        Unfixes all the variables within the cluster.
        """
        self.unfix_all_vars()

    def add_distant_well_cuts(self):
        """
        Delete well pairs which are farther than the threshold distance
        """

        @self.Constraint(
            self.set_well_pairs_remove,
            doc="Removes well pairs which are far apart",
        )
        def skip_distant_well_cuts(b, w1, w2):
            return b.select_well[w1] + b.select_well[w2] <= b.select_cluster


# pylint: disable-next = too-many-ancestors
class PluggingCampaignModel(ConcreteModel):
    """
    Builds the optimization model
    """

    def __init__(self, model_inputs, *args, **kwargs):
        """
        Builds the optimization model for identifying the set of projects that
        maximize the overall impact and/or efficiency of plugging.

        Parameters
        ----------
        model_inputs : OptModelInputs
            Object containing the necessary inputs for the optimization model
        """
        super().__init__(*args, **kwargs)

        self.model_inputs = model_inputs
        self.set_clusters = Set(
            initialize=list(model_inputs.campaign_candidates.keys())
        )

        # Define only those parameters which are useful for sensitivity analysis
        self.total_budget = Param(
            initialize=model_inputs.get_total_budget,
            mutable=True,
            doc="Total budget available [Million USD]",
        )
        scaling_factor, budget_sufficient = self.budget_slack_variable_scaling()
        self.slack_var_scaling = Param(
            initialize=scaling_factor,
            mutable=True,
            within=NonNegativeReals,
            doc="Budget slack variable coefficient in the objective function",
        )

        # Define essential variables and constraints for each cluster
        self.cluster = ClusterBlock(self.set_clusters, rule=build_cluster_model)

        # Define slack variable for unutilized budget

        self.unused_budget = Var(
            within=NonNegativeReals,
            doc="Unused budget from the total budget",
        self.budget_slack_var = Var(
            within=NonNegativeReals,
            doc="Slack variable for the unutilized amount of total budget",
        )

        # Add total budget constraint
        self.total_budget_constraint = Constraint(
            expr=(
                sum(self.cluster[c].plugging_cost for c in self.set_clusters)
                + self.unused_budget
                <= self.total_budget
            ),
            doc="Total cost of plugging must be within the total budget",
        )


        if model_inputs.objective_type in ["Efficiency", "Combined"]:
            LOGGER.info("Building the efficiency model.")
            for c in self.set_clusters:
                build_efficiency_model(self.cluster[c], cluster=c)
        # Add a constraint to calculate the unutilized amount of budget
        self.budget_constraint_slack = Constraint(
            expr=(
                self.total_budget
                - sum(self.cluster[c].plugging_cost for c in self.set_clusters)
                <= self.budget_slack_var
            ),
            doc="Calculate the unutilized amount of budget",
        )

        # Add optional constraints:
        if model_inputs.config.perc_wells_in_dac is not None:
            self.add_min_wells_in_dac()

        if (
            model_inputs.config.threshold_distance is not None
            and not model_inputs.config.lazy_constraints
        ):
            for c in self.set_clusters:
                self.cluster[c].add_distant_well_cuts()

        if model_inputs.config.max_wells_per_owner is not None:
            self.add_owner_well_count()

        if model_inputs.config.max_num_projects is not None:
            self.add_max_num_projects()

        for c in self.set_clusters:
            self.cluster[c].plugging_cost.setub(model_inputs.get_max_cost_project)
            self.cluster[c].num_wells_chosen.setub(model_inputs.config.max_num_wells)

        if model_inputs.config.min_budget_usage is not None:
            if budget_sufficient is False:
                self.add_min_budget_usage()
        else:
            self.slack_var_scaling = 0

        # Append the objective function
        self.append_objective()

    def add_min_wells_in_dac(self):
        """
        Adds a constraint that ensures that a certain percentage of wells
        are chosen from disadvantaged communities.
        """
        self.min_wells_in_dac_constraint = Constraint(
            expr=(
                sum(self.cluster[c].num_wells_dac for c in self.set_clusters)
                >= (self.model_inputs.config.perc_wells_in_dac / 100)
                * sum(self.cluster[c].num_wells_chosen for c in self.set_clusters)
            ),
            doc="Ensure that a certain percentage of wells are in dac",
        )

    def add_owner_well_count(self):
        """
        Constrains the maximum number of wells belonging to a specific owner
        chosen for plugging.
        """
        max_owc = self.model_inputs.config.max_wells_per_owner
        owner_dict = self.model_inputs.owner_well_count

        @self.Constraint(
            list(owner_dict.keys()),
            doc="Limit number of wells belonging to each owner",
        )
        def max_well_owner_constraint(b, owner):
            return (
                sum(b.cluster[c].select_well[w] for c, w in owner_dict[owner])
                <= max_owc
            )

    def add_max_num_projects(self):
        """Constrains the maximum number of projects a campaign can have."""
        self.max_num_projects_constraint = Constraint(
            expr=(
                sum(self.cluster[c].select_cluster for c in self.cluster)
                <= self.model_inputs.config.max_num_projects
            ),
            doc="Maximum number of projects constraint",
        )

    def add_min_budget_usage(self):
        """
        Implements a constraint to ensure at least 50% of the
        budget is used when the budget is sufficient to
        plug all wells.
        """
        min_percent = self.model_inputs.config.min_budget_usage / 100
        self.min_budget_usage_con = Constraint(
            expr=(
                sum(self.cluster[c].plugging_cost for c in self.set_clusters)
                >= min_percent * self.total_budget
            ),
            doc="Enforces a minimum budget usage",
        )

    def append_objective(self):
        """
        Appends objective function to the model
        """
        self.total_priority_score = Objective(
            expr=sum(
                self.cluster[c].well_priority_score[w]
                for c in self.set_clusters
                for w in self.cluster[c].set_wells
            )
            - self.slack_var_scaling * self.unused_budget,
            expr=(
                sum(self.cluster[c].cluster_priority_score for c in self.set_clusters)
                - self.slack_var_scaling * self.budget_slack_var
            ),
            sense=maximize,
            doc="Total Priority score minus scaled slack variable for unutilized budget",
        )

    def budget_slack_variable_scaling(self):
        """
        Check whether the budget is sufficient to plug all wells and
        calculate the scaling factor for the budget slack variable based on the
        corresponding scenario.

        """
        # estimate the maximum number of wells can be plugged with the budget.
        unit_cost = max(self.model_inputs.get_mobilization_cost.values()) / max(
            self.model_inputs.get_mobilization_cost
        )
        max_well_num = self.model_inputs.get_total_budget / unit_cost

        # calculate the scaling factor for the budget slack variable if the
        # budget is not sufficient to plug all wells
        if max_well_num < len(self.model_inputs.config.well_data):
            scaling_budget_slack = (
                max_well_num
                * max(self.model_inputs.config.well_data["Priority Score [0-100]"])
            ) / self.model_inputs.get_total_budget
            budget_sufficient = False
        # calculate the scaling factor for the budget slack variable if the
        # budget is sufficient to plug all wells
        else:
            scaling_budget_slack = (
                len(self.model_inputs.config.well_data)
                * max(self.model_inputs.config.well_data["Priority Score [0-100]"])
            ) / self.model_inputs.get_total_budget
            budget_sufficient = True
        return scaling_budget_slack, budget_sufficient

    def get_optimal_campaign(self):
        """
        Extracts the optimal choice of wells from the solved model
        """
        optimal_campaign = {}
        plugging_cost = {}

        for c in self.set_clusters:
            blk = self.cluster[c]
            if blk.select_cluster.value < 0.05:
                # Cluster c is not chosen, so continue
                continue

            # Wells in cluster c are chosen
            optimal_campaign[c] = []
            plugging_cost[c] = blk.plugging_cost.value
            for w in blk.set_wells:
                if blk.select_well[w].value > 0.95:
                    # Well w is chosen, so store it in the dict
                    optimal_campaign[c].append(w)

        wd = self.model_inputs.config.well_data
        return Campaign(wd, optimal_campaign, plugging_cost)

    def get_solution_pool(self, solver):
        """
        Extracts solutions from the solution pool

        Parameters
        ----------
        solver : Pyomo solver object
        """
        pm = self  # This is the Pyomo model
        # pylint: disable=protected-access
        gm = solver._solver_model  # This is the Gurobipy model
        # Get Pyomo var to Gurobipy var map.
        # Gurobi vars can be accessed as pm_to_gm[<pyomo var>]
        pm_to_gm = solver._pyomo_var_to_solver_var_map

        # Number of solutions found
        num_solutions = gm.SolCount
        solution_pool = {}
        # Well data
        # wd = self.model_inputs.config.well_data

        for i in range(num_solutions):
            gm.Params.SolutionNumber = i

            optimal_campaign = {}
            plugging_cost = {}

            for c in pm.set_clusters:
                blk = pm.cluster[c]
                if pm_to_gm[blk.select_cluster].Xn < 0.05:
                    # Cluster c is not chosen, so continue
                    continue

                # Wells in cluster c are chosen
                optimal_campaign[c] = []
                plugging_cost[c] = pm_to_gm[blk.plugging_cost].Xn
                for w in blk.set_wells:
                    if pm_to_gm[blk.select_well[w]].Xn > 0.95:
                        # Well w is chosen, so store it in the dict
                        optimal_campaign[c].append(w)

            solution_pool[i + 1] = Campaign(
                wd=self.model_inputs.config.well_data,
                clusters_dict=optimal_campaign,
                plugging_cost=plugging_cost,
            )

        return solution_pool<|MERGE_RESOLUTION|>--- conflicted
+++ resolved
@@ -154,138 +154,6 @@
         doc="Ensures at most one num_wells_var is selected",
     )
 
-<<<<<<< HEAD
-    if params.config.objective_type == "Impact":
-        return
-    else:
-        pass
-
-    #### Efficiency terms
-    model_block.eff_num_wells = Var(within=NonNegativeReals, doc="")
-
-    model_block.eff_age_range = Var(within=NonNegativeReals, doc="")
-
-    model_block.eff_depth_range = Var(within=NonNegativeReals, doc="")
-
-    model_block.eff_dist_road = Var(within=NonNegativeReals, doc="")
-
-    model_block.eff_elev_delta = Var(within=NonNegativeReals, doc="")
-
-    model_block.eff_unique_owner = Var(within=NonNegativeReals, doc="")
-
-    model_block.eff_rec_comp = Var(within=NonNegativeReals, doc="")
-
-    model_block.eff_pop_den = Var(within=NonNegativeReals, doc="")
-
-    model_block.eff_dist_range = Var(
-        within=NonNegativeReals, doc=""
-    )  # change to dist_range
-
-    model_block.eff_age_depth_dist = Var(within=NonNegativeReals, doc="")
-
-    model_block.eff_pop_road_elev = Var(within=NonNegativeReals, doc="")
-
-    max_dist_road = params.config.max_distance_to_road
-    max_elev_delta = params.config.max_elevation_delta
-    max_size_project = params.config.max_size_project
-    max_unique_owners = params.config.max_number_of_unique_owners
-    max_age_range = params.config.max_age_range
-    max_depth_range = params.config.max_depth_range
-    max_rec_comp = params.config.record_completeness
-    max_pop_den = params.config.max_population_density
-    max_dist_range = params.config.max_well_distance
-    max_num_proj = params.config.max_num_project
-
-    eff_metrics = wd.efficiency_metrics
-    w_age_range = eff_metrics.age_range.effective_weight
-    w_depth_range = eff_metrics.depth_range.effective_weight
-    w_rec_comp = eff_metrics.rec_comp.effective_weight
-    w_pop_den = eff_metrics.pop_den.effective_weight
-    w_well_dist = eff_metrics.well_dist.effective_weight
-    w_unique_owners = eff_metrics.unique_owners.effective_weight
-    w_num_wells = eff_metrics.num_wells.effective_weight
-    w_elev_delta = eff_metrics.elev_delta.effective_weight
-    w_dist_road = eff_metrics.dist_road.effective_weight
-
-    model_block.eff_num_wells = Constraint(
-        expr=(
-            model_block.eff_num_wells
-            == w_num_wells * (model_block.num_wells_chosen / max_size_project)
-        )
-    )
-
-    @model_block.Constraint(
-        model_block.set_well_pairs_keep,
-        doc="Combined constraint for age, depth, distance",
-    )
-    def rule(model_block, w1, w2):
-        cluster = model_block.parent_block().cluster
-        return (
-            w_age_range + w_depth_range + w_well_dist
-        ) * model_block.select_cluster - model_block.eff_age_depth_distance >= (
-            model_block.select_well[w1]
-            + model_block.select_well[w2]
-            - model_block.select_cluster
-        ) * (
-            (w_age_range * model_block.pairwise_age_range[w1, w2] / max_age_range)
-            + (
-                w_depth_range
-                * model_block.pairwise_depth_range[w1, w2]
-                / max_depth_range
-            )
-            + (w_well_dist * model_block.pairwise_dist[w1, w2] / max_dist_range)
-        )
-
-    @model_block.Constraint(
-        model_block.set_wells,
-        doc="Combined constraint for popoulation density, distance to road, elevation",
-    )
-    def rule(model_block, w):
-        cluster = model_block.parent_block().cluster
-        return (
-            w_pop_den + w_dist_road + w_elev_delta
-        ) * model_block.select_cluster - model_block.eff_pop_road_elev >= (
-            model_block.select_well[w] - model_block.select_cluster
-        ) * (
-            (w_pop_den * wd.col_names.population_density[w] / max_pop_den)
-            + (w_dist_road * wd.col_names.dist_road[w] / max_dist_road)
-            + (w_elev_delta * wd.col_names.elevation_delta[w] / max_elev_delta)
-        )
-
-    # @model_block.Constraint(
-    #     model_block.set_wells, doc="Unique Owner constraint for all wells"
-    # )
-    # def unique_owner_rule(model_block, w1):
-    #     cluster = model_block.parent_block().cluster
-    #     return (
-    #         1 - model_block.eff_unique_owner
-    #         >= model_block.unique_owner[w1]
-    #         * (model_block.select_well[w1])
-    #         / max_unique_owners
-    #     )
-
-    @model_block.Constraint(
-        model_block.set_wells, doc="Unique Owner constraint for all wells"
-    )
-    def rec_comp_rule(model_block, w1):
-        cluster = model_block.parent_block().cluster
-        return model_block.eff_rec_comp <= w_rec_comp * (
-            model_block.rec_comp[w1] * (model_block.select_well[w1]) / max_rec_comp
-        )
-
-    @model_block.Constraint(doc="Maximum number of projects constraint")
-    def max_proj_rule(model_block):
-        return (
-            sum(
-                model_block.select_cluster[i]
-                for i in model_block.parent_block().cluster
-            )
-            <= max_num_proj
-        )
-
-=======
->>>>>>> 0ed7084c
-
 def num_wells_incremental_formulation(model_block):
     """
     Models the number of wells constraint using the incremental cost
@@ -452,6 +320,7 @@
         self.unused_budget = Var(
             within=NonNegativeReals,
             doc="Unused budget from the total budget",
+        )
         self.budget_slack_var = Var(
             within=NonNegativeReals,
             doc="Slack variable for the unutilized amount of total budget",
