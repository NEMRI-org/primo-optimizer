--- conflicted
+++ resolved
@@ -23,7 +23,6 @@
     Constraint,
     Expression,
     NonNegativeReals,
-    NonNegativeIntegers,
     Objective,
     Param,
     Set,
@@ -44,29 +43,7 @@
     for a given cluster `cluster`
     """
     # Parameters are located in the parent block
-<<<<<<< HEAD
     params = model_block.parent_block().model_inputs  # OptModelInputs object
-=======
-    params = model_block.parent_block().model_inputs
-    wd = params.config.well_data
-    well_index = params.campaign_candidates[cluster]
-    pairwise_distance = params.pairwise_distance[cluster]
-
-    # Get well pairs which violate the distance threshold
-    well_dac = []
-    # Update the column name after federal DAC info is added
-    if "is_disadvantaged" in wd:
-        for well in well_index:
-            if wd.data.loc[well, "is_disadvantaged"]:
-                well_dac.append(well)
-
-    well_pairs_remove = [
-        key
-        for key, val in pairwise_distance.items()
-        if val > params.config.threshold_distance
-    ]
-    well_pairs_keep = [key for key in pairwise_distance if key not in well_pairs_remove]
->>>>>>> d265fe43
 
     # Essential model sets
     model_block.set_wells = Set(
@@ -109,7 +86,6 @@
     # Although the following two variables are of type Integer, they
     # can be declared as continuous. The optimal solution is guaranteed to have
     # integer values.
-
     model_block.num_wells_chosen = Var(
         within=NonNegativeReals,
         doc="Total number of wells chosen in the project",
@@ -128,20 +104,6 @@
     @model_block(model_block.set_wells, doc="(Combined) priority score for each well")
     def well_priority_score(blk, w):
         return wt_impact * priority_score[w] * blk.select_well[w]
-
-    pairwise_age_range = params.pairwise_age_range[cluster]
-    model_block.pairwise_age_range = Param(
-        model_block.set_well_pairs_keep,
-        initialize=pairwise_age_range,
-        doc="Pairwise age range for well pairs in the cluster.",
-    )
-
-    pairwise_depth_range = params.pairwise_depth_range[cluster]
-    model_block.pairwise_depth_range = Param(
-        model_block.set_well_pairs_keep,
-        initialize=pairwise_depth_range,
-        doc="Pairwise depth range for well pairs in the cluster.",
-    )
 
     # Essential constraints
     model_block.calculate_num_wells_chosen = Constraint(
@@ -191,136 +153,6 @@
         ),
         doc="Ensures at most one num_wells_var is selected",
     )
-
-    if params.config.objective_type == "Impact":
-        return
-    else:
-        pass
-
-    #### Efficiency terms
-    model_block.eff_num_wells = Var(within=NonNegativeReals, doc="")
-
-    model_block.eff_age_range = Var(within=NonNegativeReals, doc="")
-
-    model_block.eff_depth_range = Var(within=NonNegativeReals, doc="")
-
-    model_block.eff_dist_road = Var(within=NonNegativeReals, doc="")
-
-    model_block.eff_elev_delta = Var(within=NonNegativeReals, doc="")
-
-    model_block.eff_unique_owner = Var(within=NonNegativeReals, doc="")
-
-    model_block.eff_rec_comp = Var(within=NonNegativeReals, doc="")
-
-    model_block.eff_pop_den = Var(within=NonNegativeReals, doc="")
-
-    model_block.eff_max_dist = Var(
-        within=NonNegativeReals, doc=""
-    )  # change to dist_range
-
-    model_block.eff_age_depth_dist = Var(within=NonNegativeReals, doc="")
-
-    model_block.eff_pop_road_elev = Var(within=NonNegativeReals, doc="")
-
-    max_dist_road = params.config.max_distance_to_road
-    max_elev_delta = params.config.max_elevation_delta
-    max_size_project = params.config.max_size_project
-    max_unique_owners = params.config.max_number_of_unique_owners
-    max_age_range = params.config.max_age_range
-    max_depth_range = params.config.max_depth_range
-    max_rec_comp = params.config.record_completeness
-    max_pop_den = params.config.max_population_density
-    max_well_dist = params.config.max_well_distance
-    max_num_proj = params.config.max_num_project
-
-    eff_metrics = wd.efficiency_metrics
-    w_age_range = eff_metrics.age_range.effective_weight
-    w_depth_range = eff_metrics.depth_range.effective_weight
-    w_rec_comp = eff_metrics.rec_comp.effective_weight
-    w_pop_den = eff_metrics.pop_den.effective_weight
-    w_well_dist = eff_metrics.well_dist.effective_weight
-    w_unique_owners = eff_metrics.unique_owners.effective_weight
-    w_num_wells = eff_metrics.num_wells.effective_weight
-    w_elev_delta = eff_metrics.elev_delta.effective_weight
-    w_dist_road = eff_metrics.dist_road.effective_weight
-
-    model_block.eff_num_wells = Constraint(
-        expr=(
-            model_block.eff_num_wells
-            == w_num_wells * (model_block.num_wells_chosen / max_size_project)
-        )
-    )
-
-    @model_block.Constraint(
-        model_block.set_well_pairs_keep,
-        doc="Combined constraint for age, depth, distance",
-    )
-    def rule(model_block, w1, w2):
-        cluster = model_block.parent_block().cluster
-        return (
-            w_age_range + w_depth_range + w_well_dist
-        ) * model_block.select_cluster - model_block.eff_age_depth_distance >= (
-            model_block.select_well[w1]
-            + model_block.select_well[w2]
-            - model_block.select_cluster
-        ) * (
-            (w_age_range * model_block.pairwise_age_range[w1, w2] / max_age_range)
-            + (
-                w_depth_range
-                * model_block.pairwise_depth_range[w1, w2]
-                / max_depth_range
-            )
-            + (w_well_dist * model_block.pairwise_dist[w1, w2] / max_well_dist)
-        )
-
-    @model_block.Constraint(
-        model_block.set_wells,
-        doc="Combined constraint for popoulation density, distance to road, elevation",
-    )
-    def rule(model_block, w):
-        cluster = model_block.parent_block().cluster
-        return (
-            w_pop_den + w_dist_road + w_elev_delta
-        ) * model_block.select_cluster - model_block.eff_pop_road_elev >= (
-            model_block.select_well[w] - model_block.select_cluster
-        ) * (
-            (w_pop_den * wd.col_names.population_density[w] / max_pop_den)
-            + (w_dist_road * wd.col_names.dist_road[w] / max_dist_road)
-            + (w_elev_delta * wd.col_names.elevation_delta[w] / max_elev_delta)
-        )
-
-    # @model_block.Constraint(
-    #     model_block.set_wells, doc="Unique Owner constraint for all wells"
-    # )
-    # def unique_owner_rule(model_block, w1):
-    #     cluster = model_block.parent_block().cluster
-    #     return (
-    #         1 - model_block.eff_unique_owner
-    #         >= model_block.unique_owner[w1]
-    #         * (model_block.select_well[w1])
-    #         / max_unique_owners
-    #     )
-
-    ## TODO: Add constraint for max number of projects
-
-    @model_block.Constraint(
-        model_block.set_wells, doc="Unique Owner constraint for all wells"
-    )
-    def rec_comp_rule(model_block, w1):
-        cluster = model_block.parent_block().cluster
-        return model_block.eff_rec_comp <= w_rec_comp * (
-            model_block.rec_comp[w1] * (model_block.select_well[w1]) / max_rec_comp
-        )
-
-    @model_block.Constraint(doc="Maximum number of projects constraint")
-    def max_proj_rule(model_block):
-        return (
-            sum(
-                model_block.select_cluster[i]
-                for i in model_block.parent_block().cluster
-            )
-            <= max_num_proj
-        )
 
 
 def num_wells_incremental_formulation(model_block):
@@ -485,9 +317,13 @@
         self.cluster = ClusterBlock(self.set_clusters, rule=build_cluster_model)
 
         # Define slack variable for unutilized budget
+
         self.unused_budget = Var(
             within=NonNegativeReals,
             doc="Unused budget from the total budget",
+        self.budget_slack_var = Var(
+            within=NonNegativeReals,
+            doc="Slack variable for the unutilized amount of total budget",
         )
 
         # Add total budget constraint
@@ -500,10 +336,20 @@
             doc="Total cost of plugging must be within the total budget",
         )
 
+
         if model_inputs.objective_type in ["Efficiency", "Combined"]:
             LOGGER.info("Building the efficiency model.")
             for c in self.set_clusters:
                 build_efficiency_model(self.cluster[c], cluster=c)
+        # Add a constraint to calculate the unutilized amount of budget
+        self.budget_constraint_slack = Constraint(
+            expr=(
+                self.total_budget
+                - sum(self.cluster[c].plugging_cost for c in self.set_clusters)
+                <= self.budget_slack_var
+            ),
+            doc="Calculate the unutilized amount of budget",
+        )
 
         # Add optional constraints:
         if model_inputs.config.perc_wells_in_dac is not None:
@@ -603,6 +449,10 @@
                 for w in self.cluster[c].set_wells
             )
             - self.slack_var_scaling * self.unused_budget,
+            expr=(
+                sum(self.cluster[c].cluster_priority_score for c in self.set_clusters)
+                - self.slack_var_scaling * self.budget_slack_var
+            ),
             sense=maximize,
             doc="Total Priority score minus scaled slack variable for unutilized budget",
         )
