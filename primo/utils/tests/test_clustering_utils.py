--- conflicted
+++ resolved
@@ -25,13 +25,9 @@
 from primo.data_parser.well_data import WellData
 from primo.utils.clustering_utils import (
     distance_matrix,
-<<<<<<< HEAD
+    get_pairwise_metrics,
     perform_agglomerative_clustering,
     perform_louvain_clustering,
-=======
-    get_pairwise_metrics,
-    perform_clustering,
->>>>>>> 2fe9182c
 )
 
 
@@ -194,15 +190,7 @@
         "column does not correspond to clustering information, please use a "
         "different name for the attribute cluster while instantiating the "
         "WellDataColumnNames object."
-<<<<<<< HEAD
-    )
-=======
-    ) in caplog.text
-
-
-def test_get_pairwise_metrics():
-    """Tests the get_pairwise_metrics function"""
->>>>>>> 2fe9182c
+    )
     filename = os.path.dirname(os.path.realpath(__file__))[:-12]  # Primo folder
     filename += "//data_parser//tests//random_well_data.csv"
 
@@ -215,7 +203,6 @@
         depth="Depth [ft]",
     )
 
-<<<<<<< HEAD
     # Test the case where length of data is smaller than the max_cluster_threshold
     wd = WellData(data=filename, column_names=col_names)
     assert "Clusters" not in wd
@@ -253,7 +240,22 @@
     num_clusters = len(set(clusters.keys()))
     assert num_clusters == 14
     assert warning_message in caplog.text
-=======
+
+
+def test_get_pairwise_metrics():
+    """Tests the get_pairwise_metrics function"""
+    filename = os.path.dirname(os.path.realpath(__file__))[:-12]  # Primo folder
+    filename += "//data_parser//tests//random_well_data.csv"
+
+    col_names = WellDataColumnNames(
+        well_id="API Well Number",
+        latitude="x",
+        longitude="y",
+        operator_name="Operator Name",
+        age="Age [Years]",
+        depth="Depth [ft]",
+    )
+
     wd = WellData(data=filename, column_names=col_names)
     well_list = wd.data.head(4).index.to_list()  # Retaining only three wells
 
@@ -262,5 +264,4 @@
     assert "distance" in pair_metrics.columns
     assert "age_range" in pair_metrics.columns
     assert "depth_range" in pair_metrics.columns
-    assert list(pair_metrics.index) == list(combinations(well_list, 2))
->>>>>>> 2fe9182c
+    assert list(pair_metrics.index) == list(combinations(well_list, 2))